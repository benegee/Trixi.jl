--- conflicted
+++ resolved
@@ -605,10 +605,12 @@
                              boundary_names, "")
 end
 
-<<<<<<< HEAD
-struct adapt_callback_passthrough
-    adapt_callback::Function
-    user_data::Any
+function t8_cmesh_new_from_connectivity(connectivity::Ptr{p4est_connectivity}, comm)
+    return t8_cmesh_new_from_p4est(connectivity, comm, 0)
+end
+
+function t8_cmesh_new_from_connectivity(connectivity::Ptr{p8est_connectivity}, comm)
+    return t8_cmesh_new_from_p8est(connectivity, comm, 0)
 end
 
 """
@@ -653,14 +655,11 @@
         boundary_names[5, itree] = :inside
         boundary_names[6, itree] = :outside
     end
-=======
-function t8_cmesh_new_from_connectivity(connectivity::Ptr{p4est_connectivity}, comm)
-    return t8_cmesh_new_from_p4est(connectivity, comm, 0)
-end
->>>>>>> 18d28b72
-
-function t8_cmesh_new_from_connectivity(connectivity::Ptr{p8est_connectivity}, comm)
-    return t8_cmesh_new_from_p8est(connectivity, comm, 0)
+end
+
+struct adapt_callback_passthrough
+    adapt_callback::Function
+    user_data::Any
 end
 
 # Callback function prototype to decide for refining and coarsening.
