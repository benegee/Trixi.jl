--- conflicted
+++ resolved
@@ -948,7 +948,6 @@
     return λ_min, λ_max
 end
 
-<<<<<<< HEAD
 # TODO: TrixiShallowWater: move wet/dry specific routine
 """
     min_max_speed_chen_noelle(u_ll, u_rr, orientation::Integer,
@@ -970,17 +969,11 @@
 """
 @inline function min_max_speed_chen_noelle(u_ll, u_rr, orientation::Integer,
                                            equations::ShallowWaterEquations2D)
-=======
-# More refined estimates for minimum and maximum wave speeds for HLL-type fluxes
-@inline function min_max_speed_davis(u_ll, u_rr, orientation::Integer,
-                                     equations::ShallowWaterEquations2D)
->>>>>>> 0816ed0b
-    h_ll = waterheight(u_ll, equations)
-    v1_ll, v2_ll = velocity(u_ll, equations)
-    h_rr = waterheight(u_rr, equations)
-    v1_rr, v2_rr = velocity(u_rr, equations)
-
-<<<<<<< HEAD
+    h_ll = waterheight(u_ll, equations)
+    v1_ll, v2_ll = velocity(u_ll, equations)
+    h_rr = waterheight(u_rr, equations)
+    v1_rr, v2_rr = velocity(u_rr, equations)
+
     a_ll = sqrt(equations.gravity * h_ll)
     a_rr = sqrt(equations.gravity * h_rr)
 
@@ -991,12 +984,39 @@
         λ_min = min(v2_ll - a_ll, v2_rr - a_rr, zero(eltype(u_ll)))
         λ_max = max(v2_ll + a_ll, v2_rr + a_rr, zero(eltype(u_ll)))
     end
+
     return λ_min, λ_max
 end
 
 @inline function min_max_speed_chen_noelle(u_ll, u_rr, normal_direction::AbstractVector,
                                            equations::ShallowWaterEquations2D)
-=======
+    h_ll = waterheight(u_ll, equations)
+    v1_ll, v2_ll = velocity(u_ll, equations)
+    h_rr = waterheight(u_rr, equations)
+    v1_rr, v2_rr = velocity(u_rr, equations)
+
+    v_normal_ll = v1_ll * normal_direction[1] + v2_ll * normal_direction[2]
+    v_normal_rr = v1_rr * normal_direction[1] + v2_rr * normal_direction[2]
+
+    norm_ = norm(normal_direction)
+
+    a_ll = sqrt(equations.gravity * h_ll) * norm_
+    a_rr = sqrt(equations.gravity * h_rr) * norm_
+
+    λ_min = min(v_normal_ll - a_ll, v_normal_rr - a_rr, zero(eltype(u_ll)))
+    λ_max = max(v_normal_ll + a_ll, v_normal_rr + a_rr, zero(eltype(u_ll)))
+
+    return λ_min, λ_max
+end
+
+# More refined estimates for minimum and maximum wave speeds for HLL-type fluxes
+@inline function min_max_speed_davis(u_ll, u_rr, orientation::Integer,
+                                     equations::ShallowWaterEquations2D)
+    h_ll = waterheight(u_ll, equations)
+    v1_ll, v2_ll = velocity(u_ll, equations)
+    h_rr = waterheight(u_rr, equations)
+    v1_rr, v2_rr = velocity(u_rr, equations)
+
     c_ll = sqrt(equations.gravity * h_ll)
     c_rr = sqrt(equations.gravity * h_rr)
 
@@ -1013,24 +1033,11 @@
 
 @inline function min_max_speed_davis(u_ll, u_rr, normal_direction::AbstractVector,
                                      equations::ShallowWaterEquations2D)
->>>>>>> 0816ed0b
-    h_ll = waterheight(u_ll, equations)
-    v1_ll, v2_ll = velocity(u_ll, equations)
-    h_rr = waterheight(u_rr, equations)
-    v1_rr, v2_rr = velocity(u_rr, equations)
-
-<<<<<<< HEAD
-    v_normal_ll = v1_ll * normal_direction[1] + v2_ll * normal_direction[2]
-    v_normal_rr = v1_rr * normal_direction[1] + v2_rr * normal_direction[2]
-
-    norm_ = norm(normal_direction)
-
-    a_ll = sqrt(equations.gravity * h_ll) * norm_
-    a_rr = sqrt(equations.gravity * h_rr) * norm_
-
-    λ_min = min(v_normal_ll - a_ll, v_normal_rr - a_rr, zero(eltype(u_ll)))
-    λ_max = max(v_normal_ll + a_ll, v_normal_rr + a_rr, zero(eltype(u_ll)))
-=======
+    h_ll = waterheight(u_ll, equations)
+    v1_ll, v2_ll = velocity(u_ll, equations)
+    h_rr = waterheight(u_rr, equations)
+    v1_rr, v2_rr = velocity(u_rr, equations)
+
     norm_ = norm(normal_direction)
     c_ll = sqrt(equations.gravity * h_ll) * norm_
     c_rr = sqrt(equations.gravity * h_rr) * norm_
@@ -1086,7 +1093,6 @@
     v_roe, c_roe = calc_wavespeed_roe(u_ll, u_rr, normal_direction, equations)
     λ_min = min(v_normal_ll - c_ll, v_roe - c_roe)
     λ_max = max(v_normal_rr + c_rr, v_roe + c_roe)
->>>>>>> 0816ed0b
 
     return λ_min, λ_max
 end
