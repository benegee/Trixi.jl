
# Integrate solution by repeatedly calling the rhs! method on the solver solution.
# function timestep_XYZ!(solver::AbstractSolver, t, dt)


"""
    timestep_2N!(solver, t, dt, a, b, c)

Perform one timestep using an explicit Runge-Kutta method of the low-storage
class 2N of Williamson.
"""
@inline function timestep_2N!(solver, t, dt, a, b, c)
  for stage in eachindex(c)
    t_stage = t + dt * c[stage]
    @timeit timer() "rhs" rhs!(solver, t_stage)

    a_stage    = a[stage]
    b_stage_dt = b[stage] * dt
    @timeit timer() "Runge-Kutta step" begin
      Threads.@threads for i in eachindex(solver.elements.u)
        solver.elements.u_tmp2[i] = solver.elements.u_t[i] - solver.elements.u_tmp2[i] * a_stage
        solver.elements.u[i] += solver.elements.u_tmp2[i] * b_stage_dt
      end
    end
  end
end

"""
    timestep_carpenter_kennedy_erk54_2N!(solver::AbstractSolver, t, dt)

Carpenter, Kennedy (1994) Fourth order 2N storage RK schemes, Solution 3
"""
function timestep_carpenter_kennedy_erk54_2N!(solver::AbstractSolver, t, dt)
  a = @SVector [0.0, 567301805773.0 / 1357537059087.0,2404267990393.0 / 2016746695238.0,
       3550918686646.0 / 2091501179385.0, 1275806237668.0 / 842570457699.0]
  b = @SVector [1432997174477.0 / 9575080441755.0, 5161836677717.0 / 13612068292357.0,
       1720146321549.0 / 2090206949498.0, 3134564353537.0 / 4481467310338.0,
       2277821191437.0 / 14882151754819.0]
  c = @SVector [0.0, 1432997174477.0 / 9575080441755.0, 2526269341429.0 / 6820363962896.0,
       2006345519317.0 / 3224310063776.0, 2802321613138.0 / 2924317926251.0]

  timestep_2N!(solver, t, dt, a, b, c)
end

"""
    timestep_carpenter_kennedy_erk43_2N!(solver::AbstractSolver, t, dt)

Carpenter, Kennedy (1994) Third order 2N storage RK schemes with error control
"""
function timestep_carpenter_kennedy_erk43_2N!(solver::AbstractSolver, t, dt)
  a = @SVector [0, 756391 / 934407, 36441873 / 15625000, 1953125 / 1085297]
  b = @SVector [8 / 141, 6627 / 2000, 609375 / 1085297, 198961 / 526383]
  c = @SVector [0, 8 / 141, 86 / 125, 1]

  timestep_2N!(solver, t, dt, a, b, c)
end


"""
    timestep_3Sstar!(solver, t, dt, gamma1, gamma2, gamma3, beta, delta, c)

Perform one timestep using an explicit Runge-Kutta method of the low-storage
class 3Sstar of Ketcheson.
"""
@inline function timestep_3Sstar!(solver, t, dt, gamma1, gamma2, gamma3, beta, delta, c)
  solver.elements.u_tmp2 .= zero(eltype(solver.elements.u_tmp2))
  solver.elements.u_tmp3 .= solver.elements.u
  for stage in eachindex(c)
    t_stage = t + dt * c[stage]
    @timeit timer() "rhs" rhs!(solver, t_stage)

    delta_stage   = delta[stage]
    gamma1_stage  = gamma1[stage]
    gamma2_stage  = gamma2[stage]
    gamma3_stage  = gamma3[stage]
    beta_stage_dt = beta[stage] * dt
    @timeit timer() "Runge-Kutta step" begin
      Threads.@threads for i in eachindex(solver.elements.u)
        solver.elements.u_tmp2[i] += delta_stage * solver.elements.u[i]
        solver.elements.u[i]       = (gamma1_stage * solver.elements.u[i] +
                                      gamma2_stage * solver.elements.u_tmp2[i] +
                                      gamma3_stage * solver.elements.u_tmp3[i] +
                                      beta_stage_dt * solver.elements.u_t[i])
      end
    end
  end
end

<<<<<<< HEAD

# Integrate solution by repeatedly calling the rhs! method on the solver solution.
function timestep!(solver_euler, solver_gravity, t::Float64, dt::Float64, time_parameters)
  @unpack cfl = time_parameters

  # Coefficients for Carpenter's 5-stage 4th-order low-storage Runge-Kutta method
  a = [0.0, 567301805773.0 / 1357537059087.0,2404267990393.0 / 2016746695238.0,
       3550918686646.0 / 2091501179385.0, 1275806237668.0 / 842570457699.0]
  b = [1432997174477.0 / 9575080441755.0, 5161836677717.0 / 13612068292357.0,
       1720146321549.0 / 2090206949498.0, 3134564353537.0 / 4481467310338.0,
       2277821191437.0 / 14882151754819.0]
  c = [0.0, 1432997174477.0 / 9575080441755.0, 2526269341429.0 / 6820363962896.0,
       2006345519317.0 / 3224310063776.0, 2802321613138.0 / 2924317926251.0]

  # Store for convenience
  solver = solver_euler

  # Update gravity in every time step
  # FIXME: Hack to use different CFL number for the gravity solver
  # gravity_cfl = 0.8 # works for CK LSRK45         (≈97% of solve)
  gravity_cfl = 0.435 # works for Williamson LSRK3 (≈95% of solve)
  @timeit timer() "gravity solver" update_gravity!(solver_gravity, solver_euler.elements.u, gravity_cfl)

  for stage = 1:5
    # Update gravity in every RK stage
    # FIXME: Hack to use different CFL number for the gravity solver
   # gravity_cfl = 0.8 # works for CK LSRK45         (≈97% of solve)
   # gravity_cfl = 0.435 # works for Williamson LSRK3 (≈95% of solve)
   # @timeit timer() "gravity solver" update_gravity!(solver_gravity, solver_euler.elements.u, gravity_cfl)

    # Update stage time
    t_stage = t + dt * c[stage]

    # computes compressible Euler w/o any sources
    @timeit timer() "Euler solver" rhs!(solver, t_stage)
    # add in gravitational source terms from update_gravity! call
    # OBS! u_gravity[2] contains ∂ϕ/∂x and u_gravity[3] contains ∂ϕ/∂y
    u_euler = solver_euler.elements.u
    u_t_euler = solver_euler.elements.u_t
    u_gravity = solver_gravity.elements.u
    @views @. u_t_euler[2,:,:,:] -= u_euler[1,:,:,:]*u_gravity[2,:,:,:]
    @views @. u_t_euler[3,:,:,:] -= u_euler[1,:,:,:]*u_gravity[3,:,:,:]
    @views @. u_t_euler[4,:,:,:] -= (u_euler[2,:,:,:]*u_gravity[2,:,:,:]
                                    +u_euler[3,:,:,:]*u_gravity[3,:,:,:])
    # take RK step for compressible Euler
    @timeit timer() "Runge-Kutta step" begin
      @. solver.elements.u_rungekutta = (solver.elements.u_t
                                         - solver.elements.u_rungekutta * a[stage])
      @. solver.elements.u += solver.elements.u_rungekutta * b[stage] * dt
    end
  end
end

# Update the gravity potential variable(s) a la hyperbolic diffusion coupled to Euler through
# the density passed within u_euler
function update_gravity!(solver, u_euler, cfl)
  # FIXME: Outputs a lot of data to the terminal, could be improved

  # Set up main loop
  finalstep = false
  n_iterations_max = parameter("n_iterations_max", 0)
  iteration = 0
  time = 0.0

  # Iterate gravity solver until convergence or maximum number of iterations are reached
  while !finalstep
    # Calculate time step size
    @timeit timer() "calc_dt" dt = calc_dt(solver, cfl)

    # Evolve solution by one pseudo-time step
    timestep!(solver, time, dt, u_euler)
    time += dt

    # Update iteration counter
    iteration += 1

    # Check if we reached the maximum number of iterations
    if n_iterations_max > 0 && iteration >= n_iterations_max
      finalstep = true
    end
    if maximum(abs.(solver.elements.u_t[1, :, :, :])) <= solver.equations.resid_tol
#      println("  Gravity solution tolerance ",solver.equations.resid_tol,
#              " reached in iterations ",iteration)
      finalstep = true
    end

  end
end


# Integrate gravity solver
# OBS! coupling source term added outside the rhs! call
function timestep!(solver::AbstractSolver, t, dt, u_euler)
  # Coefficients for Carpenter's 5-stage 4th-order low-storage Runge-Kutta method
#  a = [0.0, 567301805773.0 / 1357537059087.0,2404267990393.0 / 2016746695238.0,
#       3550918686646.0 / 2091501179385.0, 1275806237668.0 / 842570457699.0]
#  b = [1432997174477.0 / 9575080441755.0, 5161836677717.0 / 13612068292357.0,
#       1720146321549.0 / 2090206949498.0, 3134564353537.0 / 4481467310338.0,
#       2277821191437.0 / 14882151754819.0]
#  c = [0.0, 1432997174477.0 / 9575080441755.0, 2526269341429.0 / 6820363962896.0,
#       2006345519317.0 / 3224310063776.0, 2802321613138.0 / 2924317926251.0]
  # Coefficients for Williamson's 3-stage 3rd-order low-storage Runge-Kutta method
  a = [0.0, 5.0/9.0, 153.0/128.0]
  b = [1.0/3.0, 15.0/16.0, 8.0/15.0]
  c = [0.0, 1.0/3.0, 3.0/4.0]

  # Newton's gravitational constant (cgs units)
  G = 6.674e-8 # cm^3/(g⋅s^2)
  rho0 = 1.5e7 # background density
  grav_scale = -4.0*pi*G
#  for stage = 1:5 # for LSRK45
  for stage = 1:3 # for LSRK3
    t_stage = t + dt * c[stage]
    # rhs! has the source term for the harmonic problem
    @timeit timer() "rhs" rhs!(solver, t_stage)
    # put in gravity source term proportional to Euler density
    # OBS! subtract off the background density ρ_0 around which the Jeans instability is perturbed
    @views @. solver.elements.u_t[1,:,:,:] += grav_scale*(u_euler[1,:,:,:] - rho0)
    # now take the RK step
    @timeit timer() "Runge-Kutta step" begin
      @. solver.elements.u_rungekutta = (solver.elements.u_t
                                         - solver.elements.u_rungekutta * a[stage])
      @. solver.elements.u += solver.elements.u_rungekutta * b[stage] * dt
    end
  end
=======
"""
    timestep_hyp_diff_N3_3Sstar!(solver::AbstractSolver, t, dt)

Five stage, first order explicit Runge-Kutta scheme with stability region optimized for
the hyperbolic diffusion equation with LLF flux and polynomials of degree N=3.
"""
function timestep_hyp_diff_N3_erk51_3Sstar!(solver::AbstractSolver, t, dt)
  # New 3Sstar coefficients optimized for polynomials of degree p=3
  # and examples/parameters_hyp_diff_llf.toml
  # 5 stages, order 1
  gamma1 = @SVector [0.0000000000000000E+00, 5.2910412316555866E-01, 2.8433964362349406E-01, -1.4467571130907027E+00, 7.5592215948661057E-02]
  gamma2 = @SVector [1.0000000000000000E+00, 2.6366970460864109E-01, 3.7423646095836322E-01, 7.8786901832431289E-01, 3.7754129043053775E-01]
  gamma3 = @SVector [0.0000000000000000E+00, 0.0000000000000000E+00, 0.0000000000000000E+00, 8.0043329115077388E-01, 1.3550099149374278E-01]
  beta   = @SVector [1.9189497208340553E-01, 5.4506406707700059E-02, 1.2103893164085415E-01, 6.8582252490550921E-01, 8.7914657211972225E-01]
  delta  = @SVector [1.0000000000000000E+00, 7.8593091509463076E-01, 1.2639038717454840E-01, 1.7726945920209813E-01, 0.0000000000000000E+00]
  c      = @SVector [0.0000000000000000E+00, 1.9189497208340553E-01, 1.9580448818599061E-01, 2.4241635859769023E-01, 5.0728347557552977E-01]

  timestep_3Sstar!(solver, t, dt, gamma1, gamma2, gamma3, beta, delta, c)
end

"""
    timestep_parsani_ketcheson_deconinck_erk94_3Sstar!(solver::AbstractSolver, t, dt)

Parsani, Ketcheson, Deconinck (2013)
  Optimized explicit RK schemes for the spectral difference method applied to wave propagation problems
[DOI: 10.1137/120885899](https://doi.org/10.1137/120885899)
"""
function timestep_parsani_ketcheson_deconinck_erk94_3Sstar!(solver::AbstractSolver, t, dt)
  gamma1 = @SVector [0.0000000000000000E+00, -4.6556413837561301E+00, -7.7202649689034453E-01, -4.0244202720632174E+00, -2.1296873883702272E-02, -2.4350219407769953E+00, 1.9856336960249132E-02, -2.8107894116913812E-01, 1.6894354373677900E-01]
  gamma2 = @SVector [1.0000000000000000E+00, 2.4992627683300688E+00, 5.8668202764174726E-01, 1.2051419816240785E+00, 3.4747937498564541E-01, 1.3213458736302766E+00, 3.1196363453264964E-01, 4.3514189245414447E-01, 2.3596980658341213E-01]
  gamma3 = @SVector [0.0000000000000000E+00, 0.0000000000000000E+00, 0.0000000000000000E+00, 7.6209857891449362E-01, -1.9811817832965520E-01, -6.2289587091629484E-01, -3.7522475499063573E-01, -3.3554373281046146E-01, -4.5609629702116454E-02]
  beta   = @SVector [2.8363432481011769E-01, 9.7364980747486463E-01, 3.3823592364196498E-01, -3.5849518935750763E-01, -4.1139587569859462E-03, 1.4279689871485013E+00, 1.8084680519536503E-02, 1.6057708856060501E-01, 2.9522267863254809E-01]
  delta  = @SVector [1.0000000000000000E+00, 1.2629238731608268E+00, 7.5749675232391733E-01, 5.1635907196195419E-01, -2.7463346616574083E-02, -4.3826743572318672E-01, 1.2735870231839268E+00, -6.2947382217730230E-01, 0.0000000000000000E+00]
  c      = @SVector [0.0000000000000000E+00, 2.8363432481011769E-01, 5.4840742446661772E-01, 3.6872298094969475E-01, -6.8061183026103156E-01, 3.5185265855105619E-01, 1.6659419385562171E+00, 9.7152778807463247E-01, 9.0515694340066954E-01]

  timestep_3Sstar!(solver, t, dt, gamma1, gamma2, gamma3, beta, delta, c)
end

"""
    timestep_parsani_ketcheson_deconinck_erk32_3Sstar!(solver::AbstractSolver, t, dt)

Parsani, Ketcheson, Deconinck (2013)
  Optimized explicit RK schemes for the spectral difference method applied to wave propagation problems
[DOI: 10.1137/120885899](https://doi.org/10.1137/120885899)
"""
function timestep_parsani_ketcheson_deconinck_erk32_3Sstar!(solver::AbstractSolver, t, dt)
  gamma1 = @SVector [0.0000000000000000E+00, -1.2664395576322218E-01, 1.1426980685848858E+00]
  gamma2 = @SVector [1.0000000000000000E+00, 6.5427782599406470E-01, -8.2869287683723744E-02]
  gamma3 = @SVector [0.0000000000000000E+00, 0.0000000000000000E+00, 0.0000000000000000E+00]
  beta   = @SVector [7.2366074728360086E-01, 3.4217876502651023E-01, 3.6640216242653251E-01]
  delta  = @SVector [1.0000000000000000E+00, 7.2196567116037724E-01, 0.0000000000000000E+00]
  c      = @SVector [0.0000000000000000E+00, 7.2366074728360086E-01, 5.9236433182015646E-01]

  timestep_3Sstar!(solver, t, dt, gamma1, gamma2, gamma3, beta, delta, c)
>>>>>>> ec0b4907
end<|MERGE_RESOLUTION|>--- conflicted
+++ resolved
@@ -3,93 +3,8 @@
 # function timestep_XYZ!(solver::AbstractSolver, t, dt)
 
 
-"""
-    timestep_2N!(solver, t, dt, a, b, c)
-
-Perform one timestep using an explicit Runge-Kutta method of the low-storage
-class 2N of Williamson.
-"""
-@inline function timestep_2N!(solver, t, dt, a, b, c)
-  for stage in eachindex(c)
-    t_stage = t + dt * c[stage]
-    @timeit timer() "rhs" rhs!(solver, t_stage)
-
-    a_stage    = a[stage]
-    b_stage_dt = b[stage] * dt
-    @timeit timer() "Runge-Kutta step" begin
-      Threads.@threads for i in eachindex(solver.elements.u)
-        solver.elements.u_tmp2[i] = solver.elements.u_t[i] - solver.elements.u_tmp2[i] * a_stage
-        solver.elements.u[i] += solver.elements.u_tmp2[i] * b_stage_dt
-      end
-    end
-  end
-end
-
-"""
-    timestep_carpenter_kennedy_erk54_2N!(solver::AbstractSolver, t, dt)
-
-Carpenter, Kennedy (1994) Fourth order 2N storage RK schemes, Solution 3
-"""
-function timestep_carpenter_kennedy_erk54_2N!(solver::AbstractSolver, t, dt)
-  a = @SVector [0.0, 567301805773.0 / 1357537059087.0,2404267990393.0 / 2016746695238.0,
-       3550918686646.0 / 2091501179385.0, 1275806237668.0 / 842570457699.0]
-  b = @SVector [1432997174477.0 / 9575080441755.0, 5161836677717.0 / 13612068292357.0,
-       1720146321549.0 / 2090206949498.0, 3134564353537.0 / 4481467310338.0,
-       2277821191437.0 / 14882151754819.0]
-  c = @SVector [0.0, 1432997174477.0 / 9575080441755.0, 2526269341429.0 / 6820363962896.0,
-       2006345519317.0 / 3224310063776.0, 2802321613138.0 / 2924317926251.0]
-
-  timestep_2N!(solver, t, dt, a, b, c)
-end
-
-"""
-    timestep_carpenter_kennedy_erk43_2N!(solver::AbstractSolver, t, dt)
-
-Carpenter, Kennedy (1994) Third order 2N storage RK schemes with error control
-"""
-function timestep_carpenter_kennedy_erk43_2N!(solver::AbstractSolver, t, dt)
-  a = @SVector [0, 756391 / 934407, 36441873 / 15625000, 1953125 / 1085297]
-  b = @SVector [8 / 141, 6627 / 2000, 609375 / 1085297, 198961 / 526383]
-  c = @SVector [0, 8 / 141, 86 / 125, 1]
-
-  timestep_2N!(solver, t, dt, a, b, c)
-end
-
-
-"""
-    timestep_3Sstar!(solver, t, dt, gamma1, gamma2, gamma3, beta, delta, c)
-
-Perform one timestep using an explicit Runge-Kutta method of the low-storage
-class 3Sstar of Ketcheson.
-"""
-@inline function timestep_3Sstar!(solver, t, dt, gamma1, gamma2, gamma3, beta, delta, c)
-  solver.elements.u_tmp2 .= zero(eltype(solver.elements.u_tmp2))
-  solver.elements.u_tmp3 .= solver.elements.u
-  for stage in eachindex(c)
-    t_stage = t + dt * c[stage]
-    @timeit timer() "rhs" rhs!(solver, t_stage)
-
-    delta_stage   = delta[stage]
-    gamma1_stage  = gamma1[stage]
-    gamma2_stage  = gamma2[stage]
-    gamma3_stage  = gamma3[stage]
-    beta_stage_dt = beta[stage] * dt
-    @timeit timer() "Runge-Kutta step" begin
-      Threads.@threads for i in eachindex(solver.elements.u)
-        solver.elements.u_tmp2[i] += delta_stage * solver.elements.u[i]
-        solver.elements.u[i]       = (gamma1_stage * solver.elements.u[i] +
-                                      gamma2_stage * solver.elements.u_tmp2[i] +
-                                      gamma3_stage * solver.elements.u_tmp3[i] +
-                                      beta_stage_dt * solver.elements.u_t[i])
-      end
-    end
-  end
-end
-
-<<<<<<< HEAD
-
 # Integrate solution by repeatedly calling the rhs! method on the solver solution.
-function timestep!(solver_euler, solver_gravity, t::Float64, dt::Float64, time_parameters)
+function timestep_euler_gravity!(solver_euler, solver_gravity, t::Float64, dt::Float64, time_parameters)
   @unpack cfl = time_parameters
 
   # Coefficients for Carpenter's 5-stage 4th-order low-storage Runge-Kutta method
@@ -133,12 +48,13 @@
                                     +u_euler[3,:,:,:]*u_gravity[3,:,:,:])
     # take RK step for compressible Euler
     @timeit timer() "Runge-Kutta step" begin
-      @. solver.elements.u_rungekutta = (solver.elements.u_t
-                                         - solver.elements.u_rungekutta * a[stage])
-      @. solver.elements.u += solver.elements.u_rungekutta * b[stage] * dt
-    end
-  end
-end
+      @. solver.elements.u_tmp2 = (solver.elements.u_t
+                                         - solver.elements.u_tmp2 * a[stage])
+      @. solver.elements.u += solver.elements.u_tmp2 * b[stage] * dt
+    end
+  end
+end
+
 
 # Update the gravity potential variable(s) a la hyperbolic diffusion coupled to Euler through
 # the density passed within u_euler
@@ -157,7 +73,7 @@
     @timeit timer() "calc_dt" dt = calc_dt(solver, cfl)
 
     # Evolve solution by one pseudo-time step
-    timestep!(solver, time, dt, u_euler)
+    timestep_gravity!(solver, time, dt, u_euler)
     time += dt
 
     # Update iteration counter
@@ -179,7 +95,7 @@
 
 # Integrate gravity solver
 # OBS! coupling source term added outside the rhs! call
-function timestep!(solver::AbstractSolver, t, dt, u_euler)
+function timestep_gravity!(solver::AbstractSolver, t, dt, u_euler)
   # Coefficients for Carpenter's 5-stage 4th-order low-storage Runge-Kutta method
 #  a = [0.0, 567301805773.0 / 1357537059087.0,2404267990393.0 / 2016746695238.0,
 #       3550918686646.0 / 2091501179385.0, 1275806237668.0 / 842570457699.0]
@@ -207,12 +123,98 @@
     @views @. solver.elements.u_t[1,:,:,:] += grav_scale*(u_euler[1,:,:,:] - rho0)
     # now take the RK step
     @timeit timer() "Runge-Kutta step" begin
-      @. solver.elements.u_rungekutta = (solver.elements.u_t
-                                         - solver.elements.u_rungekutta * a[stage])
-      @. solver.elements.u += solver.elements.u_rungekutta * b[stage] * dt
-    end
-  end
-=======
+      @. solver.elements.u_tmp2 = (solver.elements.u_t
+                                         - solver.elements.u_tmp2 * a[stage])
+      @. solver.elements.u += solver.elements.u_tmp2 * b[stage] * dt
+    end
+  end
+end
+
+
+"""
+    timestep_2N!(solver, t, dt, a, b, c)
+
+Perform one timestep using an explicit Runge-Kutta method of the low-storage
+class 2N of Williamson.
+"""
+@inline function timestep_2N!(solver, t, dt, a, b, c)
+  for stage in eachindex(c)
+    t_stage = t + dt * c[stage]
+    @timeit timer() "rhs" rhs!(solver, t_stage)
+
+    a_stage    = a[stage]
+    b_stage_dt = b[stage] * dt
+    @timeit timer() "Runge-Kutta step" begin
+      Threads.@threads for i in eachindex(solver.elements.u)
+        solver.elements.u_tmp2[i] = solver.elements.u_t[i] - solver.elements.u_tmp2[i] * a_stage
+        solver.elements.u[i] += solver.elements.u_tmp2[i] * b_stage_dt
+      end
+    end
+  end
+end
+
+"""
+    timestep_carpenter_kennedy_erk54_2N!(solver::AbstractSolver, t, dt)
+
+Carpenter, Kennedy (1994) Fourth order 2N storage RK schemes, Solution 3
+"""
+function timestep_carpenter_kennedy_erk54_2N!(solver::AbstractSolver, t, dt)
+  a = @SVector [0.0, 567301805773.0 / 1357537059087.0,2404267990393.0 / 2016746695238.0,
+       3550918686646.0 / 2091501179385.0, 1275806237668.0 / 842570457699.0]
+  b = @SVector [1432997174477.0 / 9575080441755.0, 5161836677717.0 / 13612068292357.0,
+       1720146321549.0 / 2090206949498.0, 3134564353537.0 / 4481467310338.0,
+       2277821191437.0 / 14882151754819.0]
+  c = @SVector [0.0, 1432997174477.0 / 9575080441755.0, 2526269341429.0 / 6820363962896.0,
+       2006345519317.0 / 3224310063776.0, 2802321613138.0 / 2924317926251.0]
+
+  timestep_2N!(solver, t, dt, a, b, c)
+end
+
+"""
+    timestep_carpenter_kennedy_erk43_2N!(solver::AbstractSolver, t, dt)
+
+Carpenter, Kennedy (1994) Third order 2N storage RK schemes with error control
+"""
+function timestep_carpenter_kennedy_erk43_2N!(solver::AbstractSolver, t, dt)
+  a = @SVector [0, 756391 / 934407, 36441873 / 15625000, 1953125 / 1085297]
+  b = @SVector [8 / 141, 6627 / 2000, 609375 / 1085297, 198961 / 526383]
+  c = @SVector [0, 8 / 141, 86 / 125, 1]
+
+  timestep_2N!(solver, t, dt, a, b, c)
+end
+
+
+"""
+    timestep_3Sstar!(solver, t, dt, gamma1, gamma2, gamma3, beta, delta, c)
+
+Perform one timestep using an explicit Runge-Kutta method of the low-storage
+class 3Sstar of Ketcheson.
+"""
+@inline function timestep_3Sstar!(solver, t, dt, gamma1, gamma2, gamma3, beta, delta, c)
+  solver.elements.u_tmp2 .= zero(eltype(solver.elements.u_tmp2))
+  solver.elements.u_tmp3 .= solver.elements.u
+  for stage in eachindex(c)
+    t_stage = t + dt * c[stage]
+    @timeit timer() "rhs" rhs!(solver, t_stage)
+
+    delta_stage   = delta[stage]
+    gamma1_stage  = gamma1[stage]
+    gamma2_stage  = gamma2[stage]
+    gamma3_stage  = gamma3[stage]
+    beta_stage_dt = beta[stage] * dt
+    @timeit timer() "Runge-Kutta step" begin
+      Threads.@threads for i in eachindex(solver.elements.u)
+        solver.elements.u_tmp2[i] += delta_stage * solver.elements.u[i]
+        solver.elements.u[i]       = (gamma1_stage * solver.elements.u[i] +
+                                      gamma2_stage * solver.elements.u_tmp2[i] +
+                                      gamma3_stage * solver.elements.u_tmp3[i] +
+                                      beta_stage_dt * solver.elements.u_t[i])
+      end
+    end
+  end
+end
+
+
 """
     timestep_hyp_diff_N3_3Sstar!(solver::AbstractSolver, t, dt)
 
@@ -233,6 +235,7 @@
   timestep_3Sstar!(solver, t, dt, gamma1, gamma2, gamma3, beta, delta, c)
 end
 
+
 """
     timestep_parsani_ketcheson_deconinck_erk94_3Sstar!(solver::AbstractSolver, t, dt)
 
@@ -251,6 +254,7 @@
   timestep_3Sstar!(solver, t, dt, gamma1, gamma2, gamma3, beta, delta, c)
 end
 
+
 """
     timestep_parsani_ketcheson_deconinck_erk32_3Sstar!(solver::AbstractSolver, t, dt)
 
@@ -267,5 +271,4 @@
   c      = @SVector [0.0000000000000000E+00, 7.2366074728360086E-01, 5.9236433182015646E-01]
 
   timestep_3Sstar!(solver, t, dt, gamma1, gamma2, gamma3, beta, delta, c)
->>>>>>> ec0b4907
 end