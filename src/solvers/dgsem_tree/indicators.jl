# By default, Julia/LLVM does not use fused multiply-add operations (FMAs).
# Since these FMAs can increase the performance of many numerical algorithms,
# we need to opt-in explicitly.
# See https://ranocha.de/blog/Optimizing_EC_Trixi for further details.
@muladd begin
#! format: noindent

abstract type AbstractIndicator end

function create_cache(typ::Type{IndicatorType},
                      semi) where {IndicatorType <: AbstractIndicator}
    create_cache(typ, mesh_equations_solver_cache(semi)...)
end

function get_element_variables!(element_variables, indicator::AbstractIndicator,
                                ::VolumeIntegralShockCapturingHG)
    element_variables[:indicator_shock_capturing] = indicator.cache.alpha
    return nothing
end

"""
    IndicatorHennemannGassner(equations::AbstractEquations, basis;
                              alpha_max=0.5,
                              alpha_min=0.001,
                              alpha_smooth=true,
                              variable)
    IndicatorHennemannGassner(semi::AbstractSemidiscretization;
                              alpha_max=0.5,
                              alpha_min=0.001,
                              alpha_smooth=true,
                              variable)

Indicator used for shock-capturing (when passing the `equations` and the `basis`)
or adaptive mesh refinement (AMR, when passing the `semi`).

See also [`VolumeIntegralShockCapturingHG`](@ref).

## References

- Hennemann, Gassner (2020)
  "A provably entropy stable subcell shock capturing approach for high order split form DG"
  [arXiv: 2008.12044](https://arxiv.org/abs/2008.12044)
"""
struct IndicatorHennemannGassner{RealT <: Real, Variable, Cache} <: AbstractIndicator
    alpha_max::RealT
    alpha_min::RealT
    alpha_smooth::Bool
    variable::Variable
    cache::Cache
end

# this method is used when the indicator is constructed as for shock-capturing volume integrals
function IndicatorHennemannGassner(equations::AbstractEquations, basis;
                                   alpha_max = 0.5,
                                   alpha_min = 0.001,
                                   alpha_smooth = true,
                                   variable)
    alpha_max, alpha_min = promote(alpha_max, alpha_min)
    cache = create_cache(IndicatorHennemannGassner, equations, basis)
    IndicatorHennemannGassner{typeof(alpha_max), typeof(variable), typeof(cache)}(alpha_max,
                                                                                  alpha_min,
                                                                                  alpha_smooth,
                                                                                  variable,
                                                                                  cache)
end

# this method is used when the indicator is constructed as for AMR
function IndicatorHennemannGassner(semi::AbstractSemidiscretization;
                                   alpha_max = 0.5,
                                   alpha_min = 0.001,
                                   alpha_smooth = true,
                                   variable)
    alpha_max, alpha_min = promote(alpha_max, alpha_min)
    cache = create_cache(IndicatorHennemannGassner, semi)
    IndicatorHennemannGassner{typeof(alpha_max), typeof(variable), typeof(cache)}(alpha_max,
                                                                                  alpha_min,
                                                                                  alpha_smooth,
                                                                                  variable,
                                                                                  cache)
end

function Base.show(io::IO, indicator::IndicatorHennemannGassner)
    @nospecialize indicator # reduce precompilation time

    print(io, "IndicatorHennemannGassner(")
    print(io, indicator.variable)
    print(io, ", alpha_max=", indicator.alpha_max)
    print(io, ", alpha_min=", indicator.alpha_min)
    print(io, ", alpha_smooth=", indicator.alpha_smooth)
    print(io, ")")
end

function Base.show(io::IO, ::MIME"text/plain", indicator::IndicatorHennemannGassner)
    @nospecialize indicator # reduce precompilation time
    setup = [
        "indicator variable" => indicator.variable,
        "max. α" => indicator.alpha_max,
        "min. α" => indicator.alpha_min,
        "smooth α" => (indicator.alpha_smooth ? "yes" : "no"),
    ]
    summary_box(io, "IndicatorHennemannGassner", setup)
end

function (indicator_hg::IndicatorHennemannGassner)(u, mesh, equations, dg::DGSEM, cache;
                                                   kwargs...)
    @unpack alpha_smooth = indicator_hg
    @unpack alpha, alpha_tmp = indicator_hg.cache
    # TODO: Taal refactor, when to `resize!` stuff changed possibly by AMR?
    #       Shall we implement `resize!(semi::AbstractSemidiscretization, new_size)`
    #       or just `resize!` whenever we call the relevant methods as we do now?
    resize!(alpha, nelements(dg, cache))
    if alpha_smooth
        resize!(alpha_tmp, nelements(dg, cache))
    end

    # magic parameters
    threshold = 0.5 * 10^(-1.8 * (nnodes(dg))^0.25)
    parameter_s = log((1 - 0.0001) / 0.0001)

    @threaded for element in eachelement(dg, cache)
        # This is dispatched by mesh dimension.
        # Use this function barrier and unpack inside to avoid passing closures to
        # Polyester.jl with `@batch` (`@threaded`).
        # Otherwise, `@threaded` does not work here with Julia ARM on macOS.
        # See https://github.com/JuliaSIMD/Polyester.jl/issues/88.
        calc_indicator_hennemann_gassner!(indicator_hg, threshold, parameter_s, u,
                                          element, mesh, equations, dg, cache)
    end

    if alpha_smooth
        apply_smoothing!(mesh, alpha, alpha_tmp, dg, cache)
    end

    return alpha
end

"""
    IndicatorLöhner (equivalent to IndicatorLoehner)

    IndicatorLöhner(equations::AbstractEquations, basis;
                    f_wave=0.2, variable)
    IndicatorLöhner(semi::AbstractSemidiscretization;
                    f_wave=0.2, variable)

AMR indicator adapted from a FEM indicator by Löhner (1987), also used in the
FLASH code as standard AMR indicator.
The indicator estimates a weighted second derivative of a specified variable locally.

When constructed to be used for AMR, pass the `semi`. Pass the `equations`,
and `basis` if this indicator should be used for shock capturing.

## References

- Löhner (1987)
  "An adaptive finite element scheme for transient problems in CFD"
  [doi: 10.1016/0045-7825(87)90098-3](https://doi.org/10.1016/0045-7825(87)90098-3)
- [https://flash.rochester.edu/site/flashcode/user_support/flash4_ug_4p62/node59.html#SECTION05163100000000000000](https://flash.rochester.edu/site/flashcode/user_support/flash4_ug_4p62/node59.html#SECTION05163100000000000000)
"""
struct IndicatorLöhner{RealT <: Real, Variable, Cache} <: AbstractIndicator
    f_wave::RealT # TODO: Taal documentation
    variable::Variable
    cache::Cache
end

# this method is used when the indicator is constructed as for shock-capturing volume integrals
function IndicatorLöhner(equations::AbstractEquations, basis;
                         f_wave = 0.2, variable)
    cache = create_cache(IndicatorLöhner, equations, basis)
    IndicatorLöhner{typeof(f_wave), typeof(variable), typeof(cache)}(f_wave, variable,
                                                                     cache)
end

# this method is used when the indicator is constructed as for AMR
function IndicatorLöhner(semi::AbstractSemidiscretization;
                         f_wave = 0.2, variable)
    cache = create_cache(IndicatorLöhner, semi)
    IndicatorLöhner{typeof(f_wave), typeof(variable), typeof(cache)}(f_wave, variable,
                                                                     cache)
end

function Base.show(io::IO, indicator::IndicatorLöhner)
    @nospecialize indicator # reduce precompilation time

    print(io, "IndicatorLöhner(")
    print(io, "f_wave=", indicator.f_wave, ", variable=", indicator.variable, ")")
end

function Base.show(io::IO, ::MIME"text/plain", indicator::IndicatorLöhner)
    @nospecialize indicator # reduce precompilation time

    if get(io, :compact, false)
        show(io, indicator)
    else
        setup = [
            "indicator variable" => indicator.variable,
            "f_wave" => indicator.f_wave,
        ]
        summary_box(io, "IndicatorLöhner", setup)
    end
end

const IndicatorLoehner = IndicatorLöhner

# dirty Löhner estimate, direction by direction, assuming constant nodes
@inline function local_löhner_estimate(um::Real, u0::Real, up::Real,
                                       löhner::IndicatorLöhner)
    num = abs(up - 2 * u0 + um)
    den = abs(up - u0) + abs(u0 - um) +
          löhner.f_wave * (abs(up) + 2 * abs(u0) + abs(um))
    return num / den
end

"""
    IndicatorMax(equations::AbstractEquations, basis; variable)
    IndicatorMax(semi::AbstractSemidiscretization; variable)

A simple indicator returning the maximum of `variable` in an element.
When constructed to be used for AMR, pass the `semi`. Pass the `equations`,
and `basis` if this indicator should be used for shock capturing.
"""
struct IndicatorMax{Variable, Cache <: NamedTuple} <: AbstractIndicator
    variable::Variable
    cache::Cache
end

# this method is used when the indicator is constructed as for shock-capturing volume integrals
function IndicatorMax(equations::AbstractEquations, basis;
                      variable)
    cache = create_cache(IndicatorMax, equations, basis)
    IndicatorMax{typeof(variable), typeof(cache)}(variable, cache)
end

# this method is used when the indicator is constructed as for AMR
function IndicatorMax(semi::AbstractSemidiscretization;
                      variable)
    cache = create_cache(IndicatorMax, semi)
    return IndicatorMax{typeof(variable), typeof(cache)}(variable, cache)
end

function Base.show(io::IO, indicator::IndicatorMax)
    @nospecialize indicator # reduce precompilation time

    print(io, "IndicatorMax(")
    print(io, "variable=", indicator.variable, ")")
end

function Base.show(io::IO, ::MIME"text/plain", indicator::IndicatorMax)
    @nospecialize indicator # reduce precompilation time

    if get(io, :compact, false)
        show(io, indicator)
    else
        setup = [
            "indicator variable" => indicator.variable,
        ]
        summary_box(io, "IndicatorMax", setup)
    end
end
<<<<<<< HEAD

"""
    IndicatorClamp(equations::AbstractEquations, basis; min=0.0, max=1.0, variable)
    IndicatorClamp(semi::AbstractSemidiscretization; min=0.0, max=1.0, variable)

A simple indicator returning 1.0 when the element average of `variable` lies within [min,max].
Returns -1.0 otherwise.
"""
struct IndicatorClamp{RealT<:Real, Variable, Cache<:NamedTuple} <: AbstractIndicator
  min::RealT
  max::RealT
  variable::Variable
  cache::Cache
end

function IndicatorClamp(equations::AbstractEquations, basis; min = 0.0, max = 1.0, variable)
  cache = create_cache(IndicatorClamp, equations, basis)
  IndicatorClamp{typeof(min), typeof(variable), typeof(cache)}(min, max, variable, cache)
end

function IndicatorClamp(semi::AbstractSemidiscretization; min = 0.0, max = 1.0, variable)
  cache = create_cache(IndicatorClamp, semi)
  return IndicatorClamp{typeof(min), typeof(variable), typeof(cache)}(min, max, variable, cache)
end

function Base.show(io::IO, indicator::IndicatorClamp)
  @nospecialize indicator # reduce precompilation time

  print(io, "IndicatorClamp(")
  print(io, "min=", indicator.min, ", max=", indicator.max, ", variable=", indicator.variable, ")")
end

function Base.show(io::IO, ::MIME"text/plain", indicator::IndicatorClamp)
  @nospecialize indicator # reduce precompilation time

  if get(io, :compact, false)
    show(io, indicator)
  else
    setup = [
             "indicator variable" => indicator.variable,
             "min" => indicator.min,
             "max" => indicator.max,
            ]
    summary_box(io, "IndicatorClamp", setup)
  end
end

"""
    IndicatorNeuralNetwork

Artificial neural network based indicator used for shock-capturing or AMR.
Depending on the indicator_type, different input values and corresponding trained networks are used.

`indicator_type = NeuralNetworkPerssonPeraire()`
- Input: The energies in lower modes as well as nnodes(dg).

`indicator_type = NeuralNetworkRayHesthaven()`
- 1d Input: Cell average of the cell and its neighboring cells as well as the interface values.
- 2d Input: Linear modal values of the cell and its neighboring cells.

- Ray, Hesthaven (2018)
  "An artificial neural network as a troubled-cell indicator"
  [doi:10.1016/j.jcp.2018.04.029](https://doi.org/10.1016/j.jcp.2018.04.029)
- Ray, Hesthaven (2019)
  "Detecting troubled-cells on two-dimensional unstructured grids using a neural network"
  [doi:10.1016/j.jcp.2019.07.043](https://doi.org/10.1016/j.jcp.2019.07.043)

`indicator_type = CNN (Only in 2d)`
- Based on convolutional neural network.
- 2d Input: Interpolation of the nodal values of the `indicator.variable` to the 4x4 LGL nodes.

If `alpha_continuous == true` the continuous network output for troubled cells (`alpha > 0.5`) is considered.
If the cells are good (`alpha < 0.5`), `alpha` is set to `0`.
If `alpha_continuous == false`, the blending factor is set to `alpha = 0` for good cells and
`alpha = 1` for troubled cells.

!!! warning "Experimental implementation"
    This is an experimental feature and may change in future releases.

"""
struct IndicatorNeuralNetwork{IndicatorType, RealT <: Real, Variable, Chain, Cache} <:
       AbstractIndicator
    indicator_type::IndicatorType
    alpha_max::RealT
    alpha_min::RealT
    alpha_smooth::Bool
    alpha_continuous::Bool
    alpha_amr::Bool
    variable::Variable
    network::Chain
    cache::Cache
end

# this method is used when the indicator is constructed as for shock-capturing volume integrals
function IndicatorNeuralNetwork(equations::AbstractEquations, basis;
                                indicator_type,
                                alpha_max = 0.5,
                                alpha_min = 0.001,
                                alpha_smooth = true,
                                alpha_continuous = true,
                                alpha_amr = false,
                                variable,
                                network)
    alpha_max, alpha_min = promote(alpha_max, alpha_min)
    IndicatorType = typeof(indicator_type)
    cache = create_cache(IndicatorNeuralNetwork{IndicatorType}, equations, basis)
    IndicatorNeuralNetwork{IndicatorType, typeof(alpha_max), typeof(variable),
                           typeof(network), typeof(cache)}(indicator_type, alpha_max,
                                                           alpha_min, alpha_smooth,
                                                           alpha_continuous, alpha_amr,
                                                           variable,
                                                           network, cache)
end

# this method is used when the indicator is constructed as for AMR
function IndicatorNeuralNetwork(semi::AbstractSemidiscretization;
                                indicator_type,
                                alpha_max = 0.5,
                                alpha_min = 0.001,
                                alpha_smooth = true,
                                alpha_continuous = true,
                                alpha_amr = true,
                                variable,
                                network)
    alpha_max, alpha_min = promote(alpha_max, alpha_min)
    IndicatorType = typeof(indicator_type)
    cache = create_cache(IndicatorNeuralNetwork{IndicatorType}, semi)
    IndicatorNeuralNetwork{IndicatorType, typeof(alpha_max), typeof(variable),
                           typeof(network), typeof(cache)}(indicator_type, alpha_max,
                                                           alpha_min, alpha_smooth,
                                                           alpha_continuous, alpha_amr,
                                                           variable,
                                                           network, cache)
end

function Base.show(io::IO, indicator::IndicatorNeuralNetwork)
    @nospecialize indicator # reduce precompilation time

    print(io, "IndicatorNeuralNetwork(")
    print(io, indicator.indicator_type)
    print(io, ", alpha_max=", indicator.alpha_max)
    print(io, ", alpha_min=", indicator.alpha_min)
    print(io, ", alpha_smooth=", indicator.alpha_smooth)
    print(io, ", alpha_continuous=", indicator.alpha_continuous)
    print(io, indicator.variable)
    print(io, ")")
end

function Base.show(io::IO, ::MIME"text/plain", indicator::IndicatorNeuralNetwork)
    @nospecialize indicator # reduce precompilation time

    if get(io, :compact, false)
        show(io, indicator)
    else
        setup = [
            "indicator type" => indicator.indicator_type,
            "max. α" => indicator.alpha_max,
            "min. α" => indicator.alpha_min,
            "smooth α" => (indicator.alpha_smooth ? "yes" : "no"),
            "continuous α" => (indicator.alpha_continuous ? "yes" : "no"),
            "indicator variable" => indicator.variable,
        ]
        summary_box(io, "IndicatorNeuralNetwork", setup)
    end
end

# Convert probability for troubled cell to indicator value for shockcapturing/AMR
@inline function probability_to_indicator(probability_troubled_cell, alpha_continuous,
                                          alpha_amr,
                                          alpha_min, alpha_max)
    # Initialize indicator to zero
    alpha_element = zero(probability_troubled_cell)

    if alpha_continuous && !alpha_amr
        # Set good cells to 0 and troubled cells to continuous value of the network prediction
        if probability_troubled_cell > 0.5
            alpha_element = probability_troubled_cell
        else
            alpha_element = zero(probability_troubled_cell)
        end

        # Take care of the case close to pure FV
        if alpha_element > 1 - alpha_min
            alpha_element = one(alpha_element)
        end

        # Scale the probability for a troubled cell (in [0,1]) to the maximum allowed alpha
        alpha_element *= alpha_max
    elseif !alpha_continuous && !alpha_amr
        # Set good cells to 0 and troubled cells to 1
        if probability_troubled_cell > 0.5
            alpha_element = alpha_max
        else
            alpha_element = zero(alpha_max)
        end
    elseif alpha_amr
        # The entire continuous output of the neural network is used for AMR
        alpha_element = probability_troubled_cell

        # Scale the probability for a troubled cell (in [0,1]) to the maximum allowed alpha
        alpha_element *= alpha_max
    end

    return alpha_element
end

"""
    NeuralNetworkPerssonPeraire

Indicator type for creating an `IndicatorNeuralNetwork` indicator.

!!! warning "Experimental implementation"
    This is an experimental feature and may change in future releases.

See also: [`IndicatorNeuralNetwork`](@ref)
"""
struct NeuralNetworkPerssonPeraire end

"""
    NeuralNetworkRayHesthaven

Indicator type for creating an `IndicatorNeuralNetwork` indicator.

!!! warning "Experimental implementation"
    This is an experimental feature and may change in future releases.

See also: [`IndicatorNeuralNetwork`](@ref)
"""
struct NeuralNetworkRayHesthaven end

"""
    NeuralNetworkCNN

Indicator type for creating an `IndicatorNeuralNetwork` indicator.

!!! warning "Experimental implementation"
    This is an experimental feature and may change in future releases.

See also: [`IndicatorNeuralNetwork`](@ref)
"""
struct NeuralNetworkCNN end
=======
>>>>>>> d1c20c6f
end # @muladd<|MERGE_RESOLUTION|>--- conflicted
+++ resolved
@@ -256,7 +256,6 @@
         summary_box(io, "IndicatorMax", setup)
     end
 end
-<<<<<<< HEAD
 
 """
     IndicatorClamp(equations::AbstractEquations, basis; min=0.0, max=1.0, variable)
@@ -303,201 +302,4 @@
     summary_box(io, "IndicatorClamp", setup)
   end
 end
-
-"""
-    IndicatorNeuralNetwork
-
-Artificial neural network based indicator used for shock-capturing or AMR.
-Depending on the indicator_type, different input values and corresponding trained networks are used.
-
-`indicator_type = NeuralNetworkPerssonPeraire()`
-- Input: The energies in lower modes as well as nnodes(dg).
-
-`indicator_type = NeuralNetworkRayHesthaven()`
-- 1d Input: Cell average of the cell and its neighboring cells as well as the interface values.
-- 2d Input: Linear modal values of the cell and its neighboring cells.
-
-- Ray, Hesthaven (2018)
-  "An artificial neural network as a troubled-cell indicator"
-  [doi:10.1016/j.jcp.2018.04.029](https://doi.org/10.1016/j.jcp.2018.04.029)
-- Ray, Hesthaven (2019)
-  "Detecting troubled-cells on two-dimensional unstructured grids using a neural network"
-  [doi:10.1016/j.jcp.2019.07.043](https://doi.org/10.1016/j.jcp.2019.07.043)
-
-`indicator_type = CNN (Only in 2d)`
-- Based on convolutional neural network.
-- 2d Input: Interpolation of the nodal values of the `indicator.variable` to the 4x4 LGL nodes.
-
-If `alpha_continuous == true` the continuous network output for troubled cells (`alpha > 0.5`) is considered.
-If the cells are good (`alpha < 0.5`), `alpha` is set to `0`.
-If `alpha_continuous == false`, the blending factor is set to `alpha = 0` for good cells and
-`alpha = 1` for troubled cells.
-
-!!! warning "Experimental implementation"
-    This is an experimental feature and may change in future releases.
-
-"""
-struct IndicatorNeuralNetwork{IndicatorType, RealT <: Real, Variable, Chain, Cache} <:
-       AbstractIndicator
-    indicator_type::IndicatorType
-    alpha_max::RealT
-    alpha_min::RealT
-    alpha_smooth::Bool
-    alpha_continuous::Bool
-    alpha_amr::Bool
-    variable::Variable
-    network::Chain
-    cache::Cache
-end
-
-# this method is used when the indicator is constructed as for shock-capturing volume integrals
-function IndicatorNeuralNetwork(equations::AbstractEquations, basis;
-                                indicator_type,
-                                alpha_max = 0.5,
-                                alpha_min = 0.001,
-                                alpha_smooth = true,
-                                alpha_continuous = true,
-                                alpha_amr = false,
-                                variable,
-                                network)
-    alpha_max, alpha_min = promote(alpha_max, alpha_min)
-    IndicatorType = typeof(indicator_type)
-    cache = create_cache(IndicatorNeuralNetwork{IndicatorType}, equations, basis)
-    IndicatorNeuralNetwork{IndicatorType, typeof(alpha_max), typeof(variable),
-                           typeof(network), typeof(cache)}(indicator_type, alpha_max,
-                                                           alpha_min, alpha_smooth,
-                                                           alpha_continuous, alpha_amr,
-                                                           variable,
-                                                           network, cache)
-end
-
-# this method is used when the indicator is constructed as for AMR
-function IndicatorNeuralNetwork(semi::AbstractSemidiscretization;
-                                indicator_type,
-                                alpha_max = 0.5,
-                                alpha_min = 0.001,
-                                alpha_smooth = true,
-                                alpha_continuous = true,
-                                alpha_amr = true,
-                                variable,
-                                network)
-    alpha_max, alpha_min = promote(alpha_max, alpha_min)
-    IndicatorType = typeof(indicator_type)
-    cache = create_cache(IndicatorNeuralNetwork{IndicatorType}, semi)
-    IndicatorNeuralNetwork{IndicatorType, typeof(alpha_max), typeof(variable),
-                           typeof(network), typeof(cache)}(indicator_type, alpha_max,
-                                                           alpha_min, alpha_smooth,
-                                                           alpha_continuous, alpha_amr,
-                                                           variable,
-                                                           network, cache)
-end
-
-function Base.show(io::IO, indicator::IndicatorNeuralNetwork)
-    @nospecialize indicator # reduce precompilation time
-
-    print(io, "IndicatorNeuralNetwork(")
-    print(io, indicator.indicator_type)
-    print(io, ", alpha_max=", indicator.alpha_max)
-    print(io, ", alpha_min=", indicator.alpha_min)
-    print(io, ", alpha_smooth=", indicator.alpha_smooth)
-    print(io, ", alpha_continuous=", indicator.alpha_continuous)
-    print(io, indicator.variable)
-    print(io, ")")
-end
-
-function Base.show(io::IO, ::MIME"text/plain", indicator::IndicatorNeuralNetwork)
-    @nospecialize indicator # reduce precompilation time
-
-    if get(io, :compact, false)
-        show(io, indicator)
-    else
-        setup = [
-            "indicator type" => indicator.indicator_type,
-            "max. α" => indicator.alpha_max,
-            "min. α" => indicator.alpha_min,
-            "smooth α" => (indicator.alpha_smooth ? "yes" : "no"),
-            "continuous α" => (indicator.alpha_continuous ? "yes" : "no"),
-            "indicator variable" => indicator.variable,
-        ]
-        summary_box(io, "IndicatorNeuralNetwork", setup)
-    end
-end
-
-# Convert probability for troubled cell to indicator value for shockcapturing/AMR
-@inline function probability_to_indicator(probability_troubled_cell, alpha_continuous,
-                                          alpha_amr,
-                                          alpha_min, alpha_max)
-    # Initialize indicator to zero
-    alpha_element = zero(probability_troubled_cell)
-
-    if alpha_continuous && !alpha_amr
-        # Set good cells to 0 and troubled cells to continuous value of the network prediction
-        if probability_troubled_cell > 0.5
-            alpha_element = probability_troubled_cell
-        else
-            alpha_element = zero(probability_troubled_cell)
-        end
-
-        # Take care of the case close to pure FV
-        if alpha_element > 1 - alpha_min
-            alpha_element = one(alpha_element)
-        end
-
-        # Scale the probability for a troubled cell (in [0,1]) to the maximum allowed alpha
-        alpha_element *= alpha_max
-    elseif !alpha_continuous && !alpha_amr
-        # Set good cells to 0 and troubled cells to 1
-        if probability_troubled_cell > 0.5
-            alpha_element = alpha_max
-        else
-            alpha_element = zero(alpha_max)
-        end
-    elseif alpha_amr
-        # The entire continuous output of the neural network is used for AMR
-        alpha_element = probability_troubled_cell
-
-        # Scale the probability for a troubled cell (in [0,1]) to the maximum allowed alpha
-        alpha_element *= alpha_max
-    end
-
-    return alpha_element
-end
-
-"""
-    NeuralNetworkPerssonPeraire
-
-Indicator type for creating an `IndicatorNeuralNetwork` indicator.
-
-!!! warning "Experimental implementation"
-    This is an experimental feature and may change in future releases.
-
-See also: [`IndicatorNeuralNetwork`](@ref)
-"""
-struct NeuralNetworkPerssonPeraire end
-
-"""
-    NeuralNetworkRayHesthaven
-
-Indicator type for creating an `IndicatorNeuralNetwork` indicator.
-
-!!! warning "Experimental implementation"
-    This is an experimental feature and may change in future releases.
-
-See also: [`IndicatorNeuralNetwork`](@ref)
-"""
-struct NeuralNetworkRayHesthaven end
-
-"""
-    NeuralNetworkCNN
-
-Indicator type for creating an `IndicatorNeuralNetwork` indicator.
-
-!!! warning "Experimental implementation"
-    This is an experimental feature and may change in future releases.
-
-See also: [`IndicatorNeuralNetwork`](@ref)
-"""
-struct NeuralNetworkCNN end
-=======
->>>>>>> d1c20c6f
 end # @muladd