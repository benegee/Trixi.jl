--- conflicted
+++ resolved
@@ -81,11 +81,7 @@
 end
 
 # Create element container and initialize element data
-<<<<<<< HEAD
-function init_elements(mesh::Union{P4estMesh{NDIMS, RealT}, P4estMeshView{NDIMS, RealT},
-=======
-function init_elements(mesh::Union{P4estMesh{NDIMS, NDIMS, RealT},
->>>>>>> 288d41d6
+function init_elements(mesh::Union{P4estMesh{NDIMS, NDIMS, RealT}, P4estMeshView{NDIMS, RealT},
                                    T8codeMesh{NDIMS, RealT}},
                        equations,
                        basis,
