--- conflicted
+++ resolved
@@ -327,7 +327,6 @@
                              mesh::Union{ParallelP4estMesh{3}, ParallelT8codeMesh{3}},
                              equations,
                              mortar_l2::LobattoLegendreMortarL2,
-<<<<<<< HEAD
                              surface_integral, dg::DGSEM)
     backend = backend_or_nothing(cache.mpi_mortars)
     _prolong2mpimortars!(backend, cache, u, mesh, equations,
@@ -339,9 +338,6 @@
                                       equations,
                                       mortar_l2::LobattoLegendreMortarL2,
                                       surface_integral, dg::DGSEM)
-=======
-                             dg::DGSEM)
->>>>>>> 30c787df
     @unpack node_indices = cache.mpi_mortars
     index_range = eachnode(dg)
 
