#=
The code contained in this file is inspired by an analysis performed
using SnoopCompile, although most of it is written manually.

This kind of analysis was performed using the following code.
```julia
using SnoopCompile
inf_timing = @snoopi tmin=0.01 begin
  # below is mostly a copy of `examples/2d/elixir_advection_amr.jl`
  using Trixi
  using OrdinaryDiffEq

  ###############################################################################
  # semidiscretization of the linear advection equation

  advection_velocity = (1.0, 1.0)
  equations = LinearScalarAdvectionEquation2D(advection_velocity)
  show(stdout, equations)
  show(stdout, MIME"text/plain"(), equations)

  initial_condition = initial_condition_gauss

  surface_flux = flux_lax_friedrichs
  basis = LobattoLegendreBasis(3)
  solver = DGSEM(basis, surface_flux)
  show(stdout, solver)
  show(stdout, MIME"text/plain"(), solver)

  coordinates_min = (-5, -5)
  coordinates_max = ( 5,  5)
  mesh = TreeMesh(coordinates_min, coordinates_max,
                  initial_refinement_level=4,
                  n_cells_max=30_000)
  show(stdout, mesh)
  show(stdout, MIME"text/plain"(), mesh)

  semi = SemidiscretizationHyperbolic(mesh, equations, initial_condition, solver)
  show(stdout, semi)
  show(stdout, MIME"text/plain"(), semi)

  ###############################################################################
  # ODE solvers, callbacks etc.

  tspan = (0.0, 10.0)
  ode = semidiscretize(semi, tspan)

  summary_callback = SummaryCallback()
  show(stdout, summary_callback)
  show(stdout, MIME"text/plain"(), summary_callback)

  amr_controller = ControllerThreeLevel(semi, IndicatorMax(semi, variable=first),
                                        base_level=4,
                                        med_level=5, med_threshold=0.1,
                                        max_level=6, max_threshold=0.6)
  amr_callback = AMRCallback(semi, amr_controller,
                            interval=5,
                            adapt_initial_condition=true,
                            adapt_initial_condition_only_refine=true)
  show(stdout, amr_callback)
  show(stdout, MIME"text/plain"(), amr_callback)

  stepsize_callback = StepsizeCallback(cfl=1.6)
  show(stdout, stepsize_callback)
  show(stdout, MIME"text/plain"(), stepsize_callback)

  save_solution = SaveSolutionCallback(interval=100,
                                      save_initial_solution=true,
                                      save_final_solution=true,
                                      solution_variables=cons2prim)
  show(stdout, save_solution)
  show(stdout, MIME"text/plain"(), save_solution)

  save_restart = SaveRestartCallback(interval=100,
                                    save_final_restart=true)
  show(stdout, save_restart)
  show(stdout, MIME"text/plain"(), save_restart)

  analysis_interval = 100
  alive_callback = AliveCallback(analysis_interval=analysis_interval)
  show(stdout, alive_callback)
  show(stdout, MIME"text/plain"(), alive_callback)
  analysis_callback = AnalysisCallback(equations, solver,
                                      interval=analysis_interval,
                                      extra_analysis_integrals=(entropy,))
  show(stdout, analysis_callback)
  show(stdout, MIME"text/plain"(), analysis_callback)

  callbacks = CallbackSet(summary_callback,
                          save_restart, save_solution,
                          analysis_callback, alive_callback,
                          amr_callback, stepsize_callback);

  ###############################################################################
  # run the simulation

  u_ode = copy(ode.u0)
  du_ode = similar(u_ode)
  Trixi.rhs!(du_ode, u_ode, semi, first(tspan))

  # You could also include a `solve` stage to generate possibly more precompile statements.
  # sol = Trixi.solve(ode, Trixi.SimpleAlgorithm2N45(),
  #                   dt=stepsize_callback(ode), # solve needs some value here but it will be overwritten by the stepsize_callback
  #                   save_everystep=false, callback=callbacks);
  summary_callback() # print the timer summary
end
pc = SnoopCompile.parcel(inf_timing)
SnoopCompile.write("dev/precompile", pc)

```
After running the code above, SnoopCompile has generated the file
`dev/precompile/precompile_Trixi.jl`, which contains precompile statements
in the function `_precompile_`.
More information on this process can be found in the docs of SnoopCompile,
in particular at https://timholy.github.io/SnoopCompile.jl/stable/snoopi/.

This kind of analysis helps finding type-unstable parts of the code, e.g.
`init_interfaces` etc. in https://github.com/trixi-framework/Trixi.jl/pull/307.
Moreover, it allows to generate precompile statements which reduce the latency
by caching type inference results.
The latency can be measured by running
```bash
julia --threads=1 -e '@time using Trixi; @time include(joinpath(examples_dir(), "2d", "elixir_advection_basic.jl"))'
```

We add `@assert` to the precompile statements below to make sure that we don't include
failing precompile statements, cf. https://timholy.github.io/SnoopCompile.jl/stable/snoopi/.
If any assertions below fail, it is generally safe to just disable the failing call
to precompile (or to not include precompile.jl at all).
To still get the same latency reductions, you should consider to adapt the failing precompile
statements in accordance with the changes in Trixi.jl's source code. Please, feel free to ping
the core developers of Trixi.jl to get help with that.
=#

import StaticArrays
import SciMLBase

# manually generated precompile statements
function _precompile_manual_()
    ccall(:jl_generating_output, Cint, ()) == 1 || return nothing

    function equations_types_1d(RealT)
        (LinearScalarAdvectionEquation1D{RealT},
         HyperbolicDiffusionEquations1D{RealT},
         CompressibleEulerEquations1D{RealT},
         IdealGlmMhdEquations1D{RealT})
    end
    function equations_types_2d(RealT)
        (LinearScalarAdvectionEquation2D{RealT},
         HyperbolicDiffusionEquations2D{RealT},
         CompressibleEulerEquations2D{RealT},
         IdealGlmMhdEquations2D{RealT},
         LatticeBoltzmannEquations2D{RealT, typeof(Trixi.collision_bgk)})
    end
    function equations_types_3d(RealT)
        (LinearScalarAdvectionEquation3D{RealT},
         HyperbolicDiffusionEquations3D{RealT},
         CompressibleEulerEquations3D{RealT},
         IdealGlmMhdEquations3D{RealT},
         LatticeBoltzmannEquations3D{RealT, typeof(Trixi.collision_bgk)})
    end
    function equations_types(RealT)
        (LinearScalarAdvectionEquation1D{RealT},
         LinearScalarAdvectionEquation2D{RealT},
         LinearScalarAdvectionEquation3D{RealT},
         HyperbolicDiffusionEquations1D{RealT},
         HyperbolicDiffusionEquations2D{RealT},
         HyperbolicDiffusionEquations3D{RealT},
         CompressibleEulerEquations1D{RealT},
         CompressibleEulerEquations2D{RealT},
         CompressibleEulerEquations3D{RealT},
         IdealGlmMhdEquations1D{RealT},
         IdealGlmMhdEquations2D{RealT},
         IdealGlmMhdEquations3D{RealT},
         LatticeBoltzmannEquations2D{RealT, typeof(Trixi.collision_bgk)},
         LatticeBoltzmannEquations3D{RealT, typeof(Trixi.collision_bgk)})
    end

    function basis_type_dgsem(RealT, nnodes_)
        LobattoLegendreBasis{RealT, nnodes_,
                             # VectorT
                             StaticArrays.SVector{nnodes_, RealT},
                             # InverseVandermondeLegendre
                             Matrix{RealT},
                             # BoundaryMatrix
                             #StaticArrays.SArray{Tuple{nnodes_,2},RealT,2,2*nnodes_},
                             Matrix{RealT},
                             # DerivativeMatrix
                             #StaticArrays.SArray{Tuple{nnodes_,nnodes_},RealT,2,nnodes_^2},
                             Matrix{RealT}}
    end

    function mortar_type_dgsem(RealT, nnodes_)
        LobattoLegendreMortarL2{RealT, nnodes_,
                                # ForwardMatrix
                                #StaticArrays.SArray{Tuple{nnodes_,nnodes_},RealT,2,nnodes_^2},
                                Matrix{RealT},
                                # ReverseMatrix
                                # StaticArrays.SArray{Tuple{nnodes_,nnodes_},RealT,2,nnodes_^2},
                                Matrix{RealT}}
    end

    function analyzer_type_dgsem(RealT, nnodes_)
        polydeg = nnodes_ - 1
        nnodes_analysis = 2 * polydeg + 1
        LobattoLegendreAnalyzer{RealT, nnodes_analysis,
                                # VectorT
                                StaticArrays.SVector{nnodes_analysis, RealT},
                                # Vandermonde
                                Array{RealT, 2}}
    end

    function adaptor_type_dgsem(RealT, nnodes_)
        LobattoLegendreAdaptorL2{RealT, nnodes_,
                                 # ForwardMatrix
                                 StaticArrays.SArray{Tuple{nnodes_, nnodes_}, RealT, 2,
                                                     nnodes_^2},
                                 # Matrix{RealT},
                                 # ReverseMatrix
                                 StaticArrays.SArray{Tuple{nnodes_, nnodes_}, RealT, 2,
                                                     nnodes_^2}
                                 # Matrix{RealT},
                                 }
    end

    # Constructors: mesh
    for RealT in (Int, Float64)
        @assert Base.precompile(Tuple{Core.kwftype(typeof(Trixi.Type)),
                                      NamedTuple{(:initial_refinement_level, :n_cells_max),
                                                 Tuple{Int, Int}}, Type{TreeMesh},
                                      RealT, RealT})
        @assert Base.precompile(Tuple{Core.kwftype(typeof(Trixi.Type)),
                                      NamedTuple{(:initial_refinement_level, :n_cells_max),
                                                 Tuple{Int, Int}}, Type{TreeMesh},
                                      Tuple{RealT}, Tuple{RealT}})
        @assert Base.precompile(Tuple{Core.kwftype(typeof(Trixi.Type)),
                                      NamedTuple{(:initial_refinement_level, :n_cells_max),
                                                 Tuple{Int, Int}}, Type{TreeMesh},
                                      Tuple{RealT, RealT}, Tuple{RealT, RealT}})
        @assert Base.precompile(Tuple{Core.kwftype(typeof(Trixi.Type)),
                                      NamedTuple{(:initial_refinement_level, :n_cells_max),
                                                 Tuple{Int, Int}}, Type{TreeMesh},
                                      Tuple{RealT, RealT, RealT},
                                      Tuple{RealT, RealT, RealT}})
    end
    for TreeType in (SerialTree, ParallelTree), NDIMS in 1:3
        @assert Base.precompile(Tuple{typeof(Trixi.initialize!),
                                      TreeMesh{NDIMS, TreeType{NDIMS}, Float64}, Int,
                                      Tuple{},
                                      Tuple{}})
        @assert Base.precompile(Tuple{typeof(Trixi.save_mesh_file),
                                      TreeMesh{NDIMS, TreeType{NDIMS}, Float64}, String,
                                      Int})
    end

    # Constructors: linear advection
    for RealT in (Float64,)
        @assert Base.precompile(Tuple{Type{LinearScalarAdvectionEquation1D}, RealT})
        @assert Base.precompile(Tuple{Type{LinearScalarAdvectionEquation2D}, RealT, RealT})
        @assert Base.precompile(Tuple{Type{LinearScalarAdvectionEquation2D},
                                      Tuple{RealT, RealT}})
        @assert Base.precompile(Tuple{Type{LinearScalarAdvectionEquation3D}, RealT, RealT,
                                      RealT})
        @assert Base.precompile(Tuple{Type{LinearScalarAdvectionEquation3D},
                                      Tuple{RealT, RealT, RealT}})
    end

    # Constructors: hyperbolic diffusion
    for RealT in (Float64,)
        @assert Base.precompile(Tuple{Type{HyperbolicDiffusionEquations1D}})
        @assert Base.precompile(Tuple{Type{HyperbolicDiffusionEquations2D}})
        @assert Base.precompile(Tuple{Type{HyperbolicDiffusionEquations3D}})
    end

    # Constructors: Euler
    for RealT in (Float64,)
        @assert Base.precompile(Tuple{Type{CompressibleEulerEquations1D}, RealT})
        @assert Base.precompile(Tuple{Type{CompressibleEulerEquations2D}, RealT})
        @assert Base.precompile(Tuple{Type{CompressibleEulerEquations3D}, RealT})
    end

    # Constructors: MHD
    for RealT in (Float64,)
        @assert Base.precompile(Tuple{Type{IdealGlmMhdEquations1D}, RealT})
        @assert Base.precompile(Tuple{Type{IdealGlmMhdEquations2D}, RealT})
        @assert Base.precompile(Tuple{Type{IdealGlmMhdEquations3D}, RealT})
    end

    # Constructors: LBM
    for RealT in (Float64,)
        @assert Base.precompile(Tuple{Core.kwftype(typeof(Trixi.Type)),
                                      NamedTuple{(:Ma, :Re), Tuple{RealT, RealT}},
                                      Type{LatticeBoltzmannEquations2D}})
        @assert Base.precompile(Tuple{Core.kwftype(typeof(Trixi.Type)),
                                      NamedTuple{(:Ma, :Re), Tuple{RealT, Int}},
                                      Type{LatticeBoltzmannEquations2D}})
        @assert Base.precompile(Tuple{Core.kwftype(typeof(Trixi.Type)),
                                      NamedTuple{(:Ma, :Re), Tuple{RealT, RealT}},
                                      Type{LatticeBoltzmannEquations3D}})
        @assert Base.precompile(Tuple{Core.kwftype(typeof(Trixi.Type)),
                                      NamedTuple{(:Ma, :Re), Tuple{RealT, Int}},
                                      Type{LatticeBoltzmannEquations3D}})
    end

    # Constructors of the basis are inherently type-unstable since we pass integers
    # and use their values as parameters of static arrays.
    # Nevertheless, we can still precompile methods used to construct the bases.
    Base.precompile(Tuple{Type{LobattoLegendreBasis}, Int})
    for RealT in (Float64,)
        Base.precompile(Tuple{Type{LobattoLegendreBasis}, RealT, Int})
        @assert Base.precompile(Tuple{typeof(Trixi.calc_dhat), Vector{RealT},
                                      Vector{RealT}})
        @assert Base.precompile(Tuple{typeof(Trixi.calc_dsplit), Vector{RealT},
                                      Vector{RealT}})
        @assert Base.precompile(Tuple{typeof(Trixi.polynomial_derivative_matrix),
                                      Vector{RealT}})
        @assert Base.precompile(Tuple{typeof(Trixi.polynomial_interpolation_matrix),
                                      Vector{RealT}, Vector{RealT}})
        @assert Base.precompile(Tuple{typeof(Trixi.barycentric_weights), Vector{RealT}})
        @assert Base.precompile(Tuple{typeof(Trixi.calc_lhat), RealT, Vector{RealT},
                                      Vector{RealT}})
        @assert Base.precompile(Tuple{typeof(Trixi.lagrange_interpolating_polynomials),
                                      RealT, Vector{RealT}, Vector{RealT}})
        @assert Base.precompile(Tuple{typeof(Trixi.calc_q_and_l), Int, RealT})
        @assert Base.precompile(Tuple{typeof(Trixi.legendre_polynomial_and_derivative), Int,
                                      RealT})
        @assert Base.precompile(Tuple{typeof(Trixi.vandermonde_legendre), Vector{RealT}})
    end
    @assert Base.precompile(Tuple{typeof(Trixi.gauss_lobatto_nodes_weights), Int})
    @assert Base.precompile(Tuple{typeof(Trixi.gauss_nodes_weights), Int})
    @assert Base.precompile(Tuple{typeof(Trixi.calc_forward_upper), Int})
    @assert Base.precompile(Tuple{typeof(Trixi.calc_forward_lower), Int})
    @assert Base.precompile(Tuple{typeof(Trixi.calc_reverse_upper), Int,
                                  Val{:gauss}})
    @assert Base.precompile(Tuple{typeof(Trixi.calc_reverse_lower), Int,
                                  Val{:gauss}})
    @assert Base.precompile(Tuple{typeof(Trixi.calc_reverse_upper), Int,
                                  Val{:gauss_lobatto}})
    @assert Base.precompile(Tuple{typeof(Trixi.calc_reverse_lower), Int,
                                  Val{:gauss_lobatto}})

    # Constructors: mortars, analyzers, adaptors
    for RealT in (Float64,), polydeg in 1:7
        nnodes_ = polydeg + 1
        basis_type = basis_type_dgsem(RealT, nnodes_)
        @assert Base.precompile(Tuple{typeof(Trixi.MortarL2), basis_type})
        @assert Base.precompile(Tuple{Type{Trixi.SolutionAnalyzer}, basis_type})
        @assert Base.precompile(Tuple{Type{Trixi.AdaptorL2}, basis_type})
    end

    # Constructors: callbacks
    @assert Base.precompile(Tuple{Core.kwftype(typeof(Trixi.Type)),
                                  NamedTuple{(:analysis_interval,), Tuple{Int}},
                                  Type{AliveCallback}})
    for RealT in (Float64,)
        @assert Base.precompile(Tuple{Core.kwftype(typeof(Trixi.Type)),
                                      NamedTuple{(:cfl,), Tuple{RealT}},
                                      Type{StepsizeCallback}})
        @assert Base.precompile(Tuple{Core.kwftype(typeof(Trixi.Type)),
                                      NamedTuple{(:glm_scale, :cfl), Tuple{RealT, RealT}},
                                      Type{GlmSpeedCallback}})
    end
    @assert Base.precompile(Tuple{Core.kwftype(typeof(Trixi.Type)),
                                  NamedTuple{(:interval, :save_final_restart),
                                             Tuple{Int, Bool}}, Type{SaveRestartCallback}})
    @assert Base.precompile(Tuple{Core.kwftype(typeof(Trixi.Type)),
                                  NamedTuple{(:interval, :save_initial_solution,
                                              :save_final_solution, :solution_variables),
                                             Tuple{Int, Bool, Bool, typeof(cons2cons)}},
                                  Type{SaveSolutionCallback}})
    @assert Base.precompile(Tuple{Core.kwftype(typeof(Trixi.Type)),
                                  NamedTuple{(:interval, :save_initial_solution,
                                              :save_final_solution, :solution_variables),
                                             Tuple{Int, Bool, Bool, typeof(cons2prim)}},
                                  Type{SaveSolutionCallback}})
    # TODO: AnalysisCallback?
    # for RealT in (Float64,), polydeg in 1:7
    #   nnodes_ = polydeg + 1
    #   nnodes_analysis = 2*polydeg + 1
    # @assert Base.precompile(Tuple{Type{AnalysisCallback},RealT,Int,Bool,String,String,Trixi.LobattoLegendreAnalyzer{RealT,nnodes_analysis,Array{RealT,2}},Array{Symbol,1},Tuple{typeof(Trixi.entropy_timederivative),typeof(entropy)},StaticArrays.SArray{Tuple{1},RealT,1,1}})
    # We would need to use all special cases instead of
    # Function,Trixi.AbstractVolumeIntegral
    # for equations_type in equations_types(RealT)
    #   @assert Base.precompile(Tuple{Core.kwftype(typeof(Trixi.Type)),NamedTuple{(:interval, :extra_analysis_integrals),Tuple{Int,Tuple{typeof(entropy)}}},Type{AnalysisCallback},equations_type,DG{RealT,LobattoLegendreBasis{RealT,nnodes_,StaticArrays.SVector{nnodes_,RealT},Array{RealT,2},StaticArrays.SArray{Tuple{4,2},RealT,2,2*nnodes_},StaticArrays.SArray{Tuple{nnodes_,nnodes_},RealT,2,nnodes_^2}},Trixi.LobattoLegendreMortarL2{RealT,nnodes_,StaticArrays.SArray{Tuple{nnodes_,nnodes_},RealT,2,nnodes_^2}},Function,Trixi.AbstractVolumeIntegral}})
    # end
    # end
    @assert Base.precompile(Tuple{typeof(SummaryCallback)})
<<<<<<< HEAD
    #@assert Base.precompile(Tuple{DiscreteCallback{typeof(Trixi.summary_callback),
    #                                               typeof(Trixi.summary_callback),
    #                                               typeof(Trixi.initialize_summary_callback),
    #                                               typeof(SciMLBase.FINALIZE_DEFAULT)}})
=======
    @assert Base.precompile(Tuple{DiscreteCallback{typeof(Trixi.summary_callback),
                                                   typeof(Trixi.summary_callback),
                                                   typeof(Trixi.initialize_summary_callback),
                                                   typeof(SciMLBase.FINALIZE_DEFAULT),
                                                   typeof(nothing)}})
>>>>>>> 1e1f6431
    @assert Base.precompile(Tuple{typeof(summary_box), Base.TTY, String,
                                  Vector{Pair{String, Any}}})
    # TODO: AMRCallback, ControllerThreeLevel, indicators

    # init_elements, interfaces, etc.
    for RealT in (Float64,), polydeg in 1:7
        uEltype = RealT
        nnodes_ = polydeg + 1
        mortar_type = mortar_type_dgsem(RealT, nnodes_)

        # 1D, serial
        @assert Base.precompile(Tuple{typeof(Trixi.init_boundaries), Array{Int, 1},
                                      TreeMesh{1, Trixi.SerialTree{1}, RealT},
                                      Trixi.ElementContainer1D{RealT, uEltype}})
        @assert Base.precompile(Tuple{typeof(Trixi.init_interfaces), Array{Int, 1},
                                      TreeMesh{1, Trixi.SerialTree{1}, RealT},
                                      Trixi.ElementContainer1D{RealT, uEltype}})
        @assert Base.precompile(Tuple{typeof(Trixi.save_mesh_file),
                                      TreeMesh{1, Trixi.SerialTree{1}, RealT}, String})

        # 2D, serial
        @assert Base.precompile(Tuple{typeof(Trixi.init_boundaries), Array{Int, 1},
                                      TreeMesh{2, Trixi.SerialTree{2}, RealT},
                                      Trixi.ElementContainer2D{RealT, uEltype}})
        @assert Base.precompile(Tuple{typeof(Trixi.init_interfaces), Array{Int, 1},
                                      TreeMesh{2, Trixi.SerialTree{2}, RealT},
                                      Trixi.ElementContainer2D{RealT, uEltype}})
        @assert Base.precompile(Tuple{typeof(Trixi.init_mortars), Array{Int, 1},
                                      TreeMesh{2, Trixi.SerialTree{2}, RealT},
                                      Trixi.ElementContainer2D{RealT, uEltype},
                                      mortar_type})
        @assert Base.precompile(Tuple{typeof(Trixi.save_mesh_file),
                                      TreeMesh{2, Trixi.SerialTree{2}, RealT}, String})

        # 2D, parallel
        @assert Base.precompile(Tuple{typeof(Trixi.init_boundaries), Array{Int, 1},
                                      TreeMesh{2, Trixi.ParallelTree{2}, RealT},
                                      Trixi.ElementContainer2D{RealT, uEltype}})
        @assert Base.precompile(Tuple{typeof(Trixi.init_interfaces), Array{Int, 1},
                                      TreeMesh{2, Trixi.ParallelTree{2}, RealT},
                                      Trixi.ElementContainer2D{RealT, uEltype}})
        @assert Base.precompile(Tuple{typeof(Trixi.init_mortars), Array{Int, 1},
                                      TreeMesh{2, Trixi.ParallelTree{2}, RealT},
                                      Trixi.ElementContainer2D{RealT, uEltype},
                                      mortar_type})
        @assert Base.precompile(Tuple{typeof(Trixi.init_mpi_interfaces), Array{Int, 1},
                                      TreeMesh{2, Trixi.ParallelTree{2}, RealT},
                                      Trixi.ElementContainer2D{RealT, uEltype}})
        @assert Base.precompile(Tuple{typeof(Trixi.save_mesh_file),
                                      TreeMesh{2, Trixi.ParallelTree{2}, RealT}, String})

        # 3D, serial
        @assert Base.precompile(Tuple{typeof(Trixi.init_boundaries), Array{Int, 1},
                                      TreeMesh{3, Trixi.SerialTree{3}, RealT},
                                      Trixi.ElementContainer3D{RealT, uEltype}})
        @assert Base.precompile(Tuple{typeof(Trixi.init_interfaces), Array{Int, 1},
                                      TreeMesh{3, Trixi.SerialTree{3}, RealT},
                                      Trixi.ElementContainer3D{RealT, uEltype}})
        @assert Base.precompile(Tuple{typeof(Trixi.init_mortars), Array{Int, 1},
                                      TreeMesh{3, Trixi.SerialTree{3}, RealT},
                                      Trixi.ElementContainer3D{RealT, uEltype},
                                      mortar_type})
        @assert Base.precompile(Tuple{typeof(Trixi.save_mesh_file),
                                      TreeMesh{3, Trixi.SerialTree{3}, RealT}, String})
    end

    # various `show` methods
    for RealT in (Float64,)
        # meshes
        for NDIMS in 1:3
            # serial
            @assert Base.precompile(Tuple{typeof(show), Base.TTY,
                                          TreeMesh{NDIMS, Trixi.SerialTree{NDIMS}, RealT}})
            @assert Base.precompile(Tuple{typeof(show), IOContext{Base.TTY},
                                          MIME"text/plain",
                                          TreeMesh{NDIMS, Trixi.SerialTree{NDIMS}, RealT}})
            # parallel
            @assert Base.precompile(Tuple{typeof(show), Base.TTY,
                                          TreeMesh{NDIMS, Trixi.ParallelTree{NDIMS}, RealT}})
            @assert Base.precompile(Tuple{typeof(show), IOContext{Base.TTY},
                                          MIME"text/plain",
                                          TreeMesh{NDIMS, Trixi.ParallelTree{NDIMS}, RealT}})
        end

        # equations
        for eq_type in equations_types(RealT)
            @assert Base.precompile(Tuple{typeof(show), Base.TTY, eq_type})
            @assert Base.precompile(Tuple{typeof(show), IOContext{Base.TTY},
                                          MIME"text/plain", eq_type})
        end

        # mortars, analyzers, adaptors, DG
        for polydeg in 1:1
            nnodes_ = polydeg + 1
            basis_type = basis_type_dgsem(RealT, nnodes_)
            mortar_type = mortar_type_dgsem(RealT, nnodes_)
            analyzer_type = analyzer_type_dgsem(RealT, nnodes_)
            adaptor_type = adaptor_type_dgsem(RealT, nnodes_)

            @assert Base.precompile(Tuple{typeof(show), Base.TTY, basis_type})
            @assert Base.precompile(Tuple{typeof(show), IOContext{Base.TTY},
                                          MIME"text/plain", basis_type})

            @assert Base.precompile(Tuple{typeof(show), Base.TTY, mortar_type})
            @assert Base.precompile(Tuple{typeof(show), IOContext{Base.TTY},
                                          MIME"text/plain", mortar_type})

            @assert Base.precompile(Tuple{typeof(show), Base.TTY, analyzer_type})
            @assert Base.precompile(Tuple{typeof(show), IOContext{Base.TTY},
                                          MIME"text/plain", analyzer_type})

            @assert Base.precompile(Tuple{typeof(show), Base.TTY, adaptor_type})
            @assert Base.precompile(Tuple{typeof(show), IOContext{Base.TTY},
                                          MIME"text/plain", adaptor_type})

            # we could also use more numerical fluxes and volume integral types here
            @assert Base.precompile(Tuple{typeof(show), Base.TTY,
                                          DG{basis_type, mortar_type,
                                             typeof(flux_lax_friedrichs),
                                             VolumeIntegralWeakForm}})
            @assert Base.precompile(Tuple{typeof(show), IOContext{Base.TTY},
                                          MIME"text/plain",
                                          DG{basis_type, mortar_type,
                                             typeof(flux_lax_friedrichs),
                                             VolumeIntegralWeakForm}})
        end

        # semidiscretizations
        @assert Base.precompile(Tuple{typeof(show), IOContext{Base.TTY}, MIME"text/plain",
                                      SemidiscretizationHyperbolic})

        # callbacks
        summary_callback_type = DiscreteCallback{typeof(Trixi.summary_callback),
                                                 typeof(Trixi.summary_callback),
                                                 typeof(Trixi.initialize_summary_callback),
                                                 typeof(SciMLBase.FINALIZE_DEFAULT),
                                                 typeof(nothing)}
        @assert Base.precompile(Tuple{typeof(show), Base.TTY, summary_callback_type})
        #@assert Base.precompile(Tuple{typeof(show), IOContext{Base.TTY}, MIME"text/plain",
        #                              summary_callback_type})
        #Base.precompile(Tuple{summary_callback_type, Base.TTY})

        # TODO: SteadyStateCallback, AnalysisCallback

        alive_callback_type = DiscreteCallback{AliveCallback, AliveCallback,
                                               typeof(Trixi.initialize!),
                                               typeof(SciMLBase.FINALIZE_DEFAULT),
                                               typeof(nothing)}
        @assert Base.precompile(Tuple{typeof(show), Base.TTY, alive_callback_type})
        @assert Base.precompile(Tuple{typeof(show), IOContext{Base.TTY}, MIME"text/plain",
                                      alive_callback_type})

        restart_callback_type = DiscreteCallback{SaveRestartCallback, SaveRestartCallback,
                                                 typeof(Trixi.initialize!),
                                                 typeof(SciMLBase.FINALIZE_DEFAULT),
                                                 typeof(nothing)}
        @assert Base.precompile(Tuple{typeof(show), Base.TTY, restart_callback_type})
        @assert Base.precompile(Tuple{typeof(show), IOContext{Base.TTY}, MIME"text/plain",
                                      restart_callback_type})

        for solution_variables in (cons2cons, cons2prim)
            save_solution_callback_type = DiscreteCallback{SaveSolutionCallback{typeof(solution_variables)},
                                                           SaveSolutionCallback{typeof(solution_variables)},
                                                           typeof(Trixi.initialize!),
                                                           typeof(SciMLBase.FINALIZE_DEFAULT),
                                                           typeof(nothing)}
            @assert Base.precompile(Tuple{typeof(show), Base.TTY,
                                          save_solution_callback_type})
            @assert Base.precompile(Tuple{typeof(show), IOContext{Base.TTY},
                                          MIME"text/plain", save_solution_callback_type})
        end

        # TODO: AMRCallback

        stepsize_callback_type = DiscreteCallback{StepsizeCallback{RealT},
                                                  StepsizeCallback{RealT},
                                                  typeof(Trixi.initialize!),
                                                  typeof(SciMLBase.FINALIZE_DEFAULT),
                                                  typeof(nothing)}
        @assert Base.precompile(Tuple{typeof(show), Base.TTY, stepsize_callback_type})
        @assert Base.precompile(Tuple{typeof(show), IOContext{Base.TTY}, MIME"text/plain",
                                      stepsize_callback_type})

        glm_speed_callback_type = DiscreteCallback{GlmSpeedCallback{RealT},
                                                   GlmSpeedCallback{RealT},
                                                   typeof(Trixi.initialize!),
                                                   typeof(SciMLBase.FINALIZE_DEFAULT),
                                                   typeof(nothing)}
        @assert Base.precompile(Tuple{typeof(show), Base.TTY, glm_speed_callback_type})
        @assert Base.precompile(Tuple{typeof(show), IOContext{Base.TTY}, MIME"text/plain",
                                      glm_speed_callback_type})

        lbm_collision_callback_type = DiscreteCallback{typeof(Trixi.lbm_collision_callback),
                                                       typeof(Trixi.lbm_collision_callback),
                                                       typeof(Trixi.initialize!),
                                                       typeof(SciMLBase.FINALIZE_DEFAULT),
                                                       typeof(nothing)}
        @assert Base.precompile(Tuple{typeof(show), Base.TTY, lbm_collision_callback_type})
        @assert Base.precompile(Tuple{typeof(show), IOContext{Base.TTY}, MIME"text/plain",
                                      lbm_collision_callback_type})
    end

    @assert Base.precompile(Tuple{typeof(init_mpi)})
    @assert Base.precompile(Tuple{typeof(init_p4est)})

    # The following precompile statements do not seem to be taken
    # # `multiply_dimensionwise!` as used in the analysis callback
    # for RealT in (Float64,)
    #   # 1D version
    #   @assert Base.precompile(Tuple{typeof(multiply_dimensionwise!),Array{RealT, 2},Matrix{RealT},SubArray{RealT, 2, Array{RealT, 3}, Tuple{Base.Slice{Base.OneTo{Int}}, Base.Slice{Base.OneTo{Int}}, Int}, true}})
    #   # 2D version
    #   @assert Base.precompile(Tuple{typeof(multiply_dimensionwise!),Array{RealT, 3},Matrix{RealT},SubArray{RealT, 3, Array{RealT, 4}, Tuple{Base.Slice{Base.OneTo{Int}}, Base.Slice{Base.OneTo{Int}}, Base.Slice{Base.OneTo{Int}}, Int}, true},Array{RealT, 3}})
    #   # 3D version
    #   @assert Base.precompile(Tuple{typeof(multiply_dimensionwise!),Array{RealT, 4},Matrix{RealT},SubArray{RealT, 4, Array{RealT, 5}, Tuple{Base.Slice{Base.OneTo{Int}}, Base.Slice{Base.OneTo{Int}}, Base.Slice{Base.OneTo{Int}}, Base.Slice{Base.OneTo{Int}}, Int}, true},Array{RealT, 4},Array{RealT, 4}})
    # end

    return nothing
end

# Explicit precompilation including running code
using PrecompileTools: @setup_workload, @compile_workload

@setup_workload begin
    # Setup code can go here

    @compile_workload begin
        # Everything inside this block will run at precompile time, saving the
        # binary code to a cache in newer versions of Julia.
        DGSEM(3)
    end
end<|MERGE_RESOLUTION|>--- conflicted
+++ resolved
@@ -384,18 +384,11 @@
     # end
     # end
     @assert Base.precompile(Tuple{typeof(SummaryCallback)})
-<<<<<<< HEAD
-    #@assert Base.precompile(Tuple{DiscreteCallback{typeof(Trixi.summary_callback),
-    #                                               typeof(Trixi.summary_callback),
-    #                                               typeof(Trixi.initialize_summary_callback),
-    #                                               typeof(SciMLBase.FINALIZE_DEFAULT)}})
-=======
     @assert Base.precompile(Tuple{DiscreteCallback{typeof(Trixi.summary_callback),
                                                    typeof(Trixi.summary_callback),
                                                    typeof(Trixi.initialize_summary_callback),
                                                    typeof(SciMLBase.FINALIZE_DEFAULT),
                                                    typeof(nothing)}})
->>>>>>> 1e1f6431
     @assert Base.precompile(Tuple{typeof(summary_box), Base.TTY, String,
                                   Vector{Pair{String, Any}}})
     # TODO: AMRCallback, ControllerThreeLevel, indicators
