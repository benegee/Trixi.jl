# By default, Julia/LLVM does not use fused multiply-add operations (FMAs).
# Since these FMAs can increase the performance of many numerical algorithms,
# we need to opt-in explicitly.
# See https://ranocha.de/blog/Optimizing_EC_Trixi for further details.
@muladd begin


function calc_error_norms(func, u, t, analyzer,
                          mesh::ParallelTreeMesh{2}, equations, initial_condition,
<<<<<<< HEAD
                          dg::DGSEM, cache, cache_analysis; normalize=true)
  # call the method accepting a general `mesh::TreeMesh{2}`
  # TODO: MPI, we should improve this; maybe we should dispatch on `u`
  #       and create some MPI array type, overloading broadcasting and mapreduce etc.
  #       Then, this specific array type should also work well with DiffEq etc.
  l2_error, linf_error = invoke(calc_error_norms,
    Tuple{typeof(func), typeof(u), typeof(t), typeof(analyzer), TreeMesh{2},
          typeof(equations), typeof(initial_condition), typeof(dg), typeof(cache),
          typeof(cache_analysis)},
    func, u, t, analyzer, mesh, equations, initial_condition, dg, cache, cache_analysis)

  # Since the local L2 norm is already normalized and square-rooted, we need to undo this first
  total_volume = mesh.tree.length_level_0^ndims(mesh)
  global_l2_error = Vector(l2_error.^2 .* total_volume)
  global_linf_error = Vector(linf_error)
  MPI.Reduce!(global_l2_error, +, mpi_root(), mpi_comm())
  MPI.Reduce!(global_linf_error, max, mpi_root(), mpi_comm())
=======
                          dg::DGSEM, cache, cache_analysis)
  l2_errors, linf_errors = calc_error_norms_per_element(func, u, t, analyzer,
                                                        mesh, equations, initial_condition,
                                                        dg, cache, cache_analysis)

  # Collect local error norms for each element on root process. That way, when aggregating the L2
  # errors, the order of summation is the same as in the serial case to ensure exact equality.
  # This facilitates easier parallel development and debugging (see
  # https://github.com/trixi-framework/Trixi.jl/pull/850#pullrequestreview-757463943 for details).
  # Note that this approach does not scale.
>>>>>>> dc30dba6
  if mpi_isroot()
    global_l2_errors = zeros(eltype(l2_errors), cache.mpi_cache.n_elements_global)
    global_linf_errors = similar(global_l2_errors)

    n_elements_by_rank = parent(cache.mpi_cache.n_elements_by_rank) # convert OffsetArray to Array
    l2_buf = MPI.VBuffer(global_l2_errors, n_elements_by_rank)
    linf_buf = MPI.VBuffer(global_linf_errors, n_elements_by_rank)
    MPI.Gatherv!(l2_errors, l2_buf, mpi_root(), mpi_comm())
    MPI.Gatherv!(linf_errors, linf_buf, mpi_root(), mpi_comm())
  else
    MPI.Gatherv!(l2_errors, nothing, mpi_root(), mpi_comm())
    MPI.Gatherv!(linf_errors, nothing, mpi_root(), mpi_comm())
  end

<<<<<<< HEAD
  if normalize
    l2_error = @. sqrt(l2_error / total_volume)
=======
  # Aggregate element error norms on root process
  if mpi_isroot()
    # sum(global_l2_errors) does not produce the same result as in the serial case, thus a
    # hand-written loop is used
    l2_error = zero(eltype(global_l2_errors))
    for error in global_l2_errors
      l2_error += error
    end
    linf_error = reduce((x, y) -> max.(x, y), global_linf_errors)

    # For L2 error, divide by total volume
    total_volume_ = total_volume(mesh)
    l2_error = @. sqrt(l2_error / total_volume_)
  else
    l2_error = convert(eltype(l2_errors), NaN * zero(eltype(l2_errors)))
    linf_error = convert(eltype(linf_errors), NaN * zero(eltype(linf_errors)))
>>>>>>> dc30dba6
  end

  return l2_error, linf_error
end

function calc_error_norms_per_element(func, u, t, analyzer,
                                      mesh::ParallelTreeMesh{2}, equations, initial_condition,
                                      dg::DGSEM, cache, cache_analysis)
  @unpack vandermonde, weights = analyzer
  @unpack node_coordinates = cache.elements
  @unpack u_local, u_tmp1, x_local, x_tmp1 = cache_analysis

  # Set up data structures
  T = typeof(zero(func(get_node_vars(u, equations, dg, 1, 1, 1), equations)))
  l2_errors = zeros(T, nelements(dg, cache))
  linf_errors = copy(l2_errors)

  # Iterate over all elements for error calculations
  for element in eachelement(dg, cache)
    # Interpolate solution and node locations to analysis nodes
    multiply_dimensionwise!(u_local, vandermonde, view(u,                :, :, :, element), u_tmp1)
    multiply_dimensionwise!(x_local, vandermonde, view(node_coordinates, :, :, :, element), x_tmp1)

    # Calculate errors at each analysis node
    volume_jacobian_ = volume_jacobian(element, mesh, cache)

    for j in eachnode(analyzer), i in eachnode(analyzer)
      u_exact = initial_condition(get_node_coords(x_local, equations, dg, i, j), t, equations)
      diff = func(u_exact, equations) - func(get_node_vars(u_local, equations, dg, i, j), equations)
      l2_errors[element] += diff.^2 * (weights[i] * weights[j] * volume_jacobian_)
      linf_errors[element] = @. max(linf_errors[element], abs(diff))
    end
  end

  return l2_errors, linf_errors
end


function integrate_via_indices(func::Func, u,
                               mesh::ParallelTreeMesh{2}, equations, dg::DGSEM, cache,
                               args...; normalize=true) where {Func}
  # call the method accepting a general `mesh::TreeMesh{2}`
  # TODO: MPI, we should improve this; maybe we should dispatch on `u`
  #       and create some MPI array type, overloading broadcasting and mapreduce etc.
  #       Then, this specific array type should also work well with DiffEq etc.
  local_integral = invoke(integrate_via_indices,
    Tuple{typeof(func), typeof(u), TreeMesh{2}, typeof(equations),
          typeof(dg), typeof(cache), map(typeof, args)...},
    func, u, mesh, equations, dg, cache, args..., normalize=normalize)

  # OBS! Global results are only calculated on MPI root, all other domains receive `nothing`
  global_integral = MPI.Reduce!(Ref(local_integral), +, mpi_root(), mpi_comm())
  if mpi_isroot()
    integral = convert(typeof(local_integral), global_integral[])
  else
    integral = convert(typeof(local_integral), NaN * local_integral)
  end

  return integral
end


end # @muladd<|MERGE_RESOLUTION|>--- conflicted
+++ resolved
@@ -7,26 +7,7 @@
 
 function calc_error_norms(func, u, t, analyzer,
                           mesh::ParallelTreeMesh{2}, equations, initial_condition,
-<<<<<<< HEAD
                           dg::DGSEM, cache, cache_analysis; normalize=true)
-  # call the method accepting a general `mesh::TreeMesh{2}`
-  # TODO: MPI, we should improve this; maybe we should dispatch on `u`
-  #       and create some MPI array type, overloading broadcasting and mapreduce etc.
-  #       Then, this specific array type should also work well with DiffEq etc.
-  l2_error, linf_error = invoke(calc_error_norms,
-    Tuple{typeof(func), typeof(u), typeof(t), typeof(analyzer), TreeMesh{2},
-          typeof(equations), typeof(initial_condition), typeof(dg), typeof(cache),
-          typeof(cache_analysis)},
-    func, u, t, analyzer, mesh, equations, initial_condition, dg, cache, cache_analysis)
-
-  # Since the local L2 norm is already normalized and square-rooted, we need to undo this first
-  total_volume = mesh.tree.length_level_0^ndims(mesh)
-  global_l2_error = Vector(l2_error.^2 .* total_volume)
-  global_linf_error = Vector(linf_error)
-  MPI.Reduce!(global_l2_error, +, mpi_root(), mpi_comm())
-  MPI.Reduce!(global_linf_error, max, mpi_root(), mpi_comm())
-=======
-                          dg::DGSEM, cache, cache_analysis)
   l2_errors, linf_errors = calc_error_norms_per_element(func, u, t, analyzer,
                                                         mesh, equations, initial_condition,
                                                         dg, cache, cache_analysis)
@@ -36,7 +17,6 @@
   # This facilitates easier parallel development and debugging (see
   # https://github.com/trixi-framework/Trixi.jl/pull/850#pullrequestreview-757463943 for details).
   # Note that this approach does not scale.
->>>>>>> dc30dba6
   if mpi_isroot()
     global_l2_errors = zeros(eltype(l2_errors), cache.mpi_cache.n_elements_global)
     global_linf_errors = similar(global_l2_errors)
@@ -51,10 +31,6 @@
     MPI.Gatherv!(linf_errors, nothing, mpi_root(), mpi_comm())
   end
 
-<<<<<<< HEAD
-  if normalize
-    l2_error = @. sqrt(l2_error / total_volume)
-=======
   # Aggregate element error norms on root process
   if mpi_isroot()
     # sum(global_l2_errors) does not produce the same result as in the serial case, thus a
@@ -67,11 +43,12 @@
 
     # For L2 error, divide by total volume
     total_volume_ = total_volume(mesh)
-    l2_error = @. sqrt(l2_error / total_volume_)
+    if normalize
+      l2_error = @. sqrt(l2_error / total_volume)
+    end
   else
     l2_error = convert(eltype(l2_errors), NaN * zero(eltype(l2_errors)))
     linf_error = convert(eltype(linf_errors), NaN * zero(eltype(linf_errors)))
->>>>>>> dc30dba6
   end
 
   return l2_error, linf_error
