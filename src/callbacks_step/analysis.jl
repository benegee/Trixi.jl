# By default, Julia/LLVM does not use fused multiply-add operations (FMAs).
# Since these FMAs can increase the performance of many numerical algorithms,
# we need to opt-in explicitly.
# See https://ranocha.de/blog/Optimizing_EC_Trixi for further details.
@muladd begin
#! format: noindent

# TODO: Taal refactor
# - analysis_interval part as PeriodicCallback called after a certain amount of simulation time
"""
    AnalysisCallback(semi; interval=0,
                            save_analysis=false,
                            output_directory="out",
                            analysis_filename="analysis.dat",
                            extra_analysis_errors=Symbol[],
                            extra_analysis_integrals=())

Analyze a numerical solution every `interval` time steps and print the
results to the screen. If `save_analysis`, the results are also saved in
`joinpath(output_directory, analysis_filename)`.

Additional errors can be computed, e.g. by passing
`extra_analysis_errors = (:l2_error_primitive, :linf_error_primitive)`
or `extra_analysis_errors = (:conservation_error,)`.

If you want to omit the computation (to safe compute-time) of the [`default_analysis_errors`](@ref), specify
`analysis_errors = Symbol[]`.
Note: `default_analysis_errors` are `:l2_error` and `:linf_error` for all equations.
If you want to compute `extra_analysis_errors` such as `:conservation_error` solely, i.e.,
without `:l2_error, :linf_error` you need to specify
`analysis_errors = [:conservation_error]` instead of `extra_analysis_errors = [:conservation_error]`.

Further scalar functions `func` in `extra_analysis_integrals` are applied to the numerical
solution and integrated over the computational domain. Some examples for this are
[`entropy`](@ref), [`energy_kinetic`](@ref), [`energy_internal`](@ref), and [`energy_total`](@ref).
You can also write your own function with the same signature as the examples listed above and
pass it via `extra_analysis_integrals`.
See the developer comments about `Trixi.analyze`, `Trixi.pretty_form_utf`, and
`Trixi.pretty_form_ascii` for further information on how to create custom analysis quantities.

In addition, the analysis callback records and outputs a number of quantities that are useful for
evaluating the computational performance, such as the total runtime, the performance index
(time/DOF/rhs!), the time spent in garbage collection (GC), or the current memory usage (alloc'd
memory).
"""
mutable struct AnalysisCallback{Analyzer, AnalysisIntegrals, InitialStateIntegrals,
                                Cache}
    start_time::Float64
    start_time_last_analysis::Float64
    ncalls_rhs_last_analysis::Int
    start_gc_time::Float64
    interval::Int
    save_analysis::Bool
    output_directory::String
    analysis_filename::String
    analyzer::Analyzer
    analysis_errors::Vector{Symbol}
    analysis_integrals::AnalysisIntegrals
    initial_state_integrals::InitialStateIntegrals
    cache::Cache
end

# TODO: Taal bikeshedding, implement a method with less information and the signature
# function Base.show(io::IO, analysis_callback::AnalysisCallback)
# end
function Base.show(io::IO, ::MIME"text/plain",
                   cb::DiscreteCallback{<:Any, <:AnalysisCallback})
    @nospecialize cb # reduce precompilation time

    if get(io, :compact, false)
        show(io, cb)
    else
        analysis_callback = cb.affect!

        setup = Pair{String, Any}["interval" => analysis_callback.interval,
                                  "analyzer" => analysis_callback.analyzer]
        for (idx, error) in enumerate(analysis_callback.analysis_errors)
            push!(setup, "│ error " * string(idx) => error)
        end
        for (idx, integral) in enumerate(analysis_callback.analysis_integrals)
            push!(setup, "│ integral " * string(idx) => integral)
        end
        push!(setup,
              "save analysis to file" => analysis_callback.save_analysis ? "yes" : "no")
        if analysis_callback.save_analysis
            push!(setup, "│ filename" => analysis_callback.analysis_filename)
            push!(setup,
                  "│ output directory" => abspath(normpath(analysis_callback.output_directory)))
        end
        summary_box(io, "AnalysisCallback", setup)
    end
end

# This is the convenience constructor that gets called from the elixirs
function AnalysisCallback(semi::AbstractSemidiscretization; kwargs...)
    mesh, equations, solver, cache = mesh_equations_solver_cache(semi)
    AnalysisCallback(mesh, equations, solver, cache; kwargs...)
end

# This is the actual constructor
function AnalysisCallback(mesh, equations::AbstractEquations, solver, cache;
                          interval = 0,
                          save_analysis = false,
                          output_directory = "out",
                          analysis_filename = "analysis.dat",
                          extra_analysis_errors = Symbol[],
                          analysis_errors = union(default_analysis_errors(equations),
                                                  extra_analysis_errors),
                          extra_analysis_integrals = (),
                          analysis_integrals = union(default_analysis_integrals(equations),
                                                     extra_analysis_integrals),
                          RealT = real(solver),
                          uEltype = eltype(cache.elements),
                          kwargs...)
    # Decide when the callback is activated.
    # With error-based step size control, some steps can be rejected. Thus,
    #   `integrator.iter >= integrator.stats.naccept`
    #    (total #steps)       (#accepted steps)
    # We need to check the number of accepted steps since callbacks are not
    # activated after a rejected step.
    condition = (u, t, integrator) -> interval > 0 &&
        (integrator.stats.naccept % interval == 0 || isfinished(integrator))

    analyzer = SolutionAnalyzer(solver; kwargs...)
    cache_analysis = create_cache_analysis(analyzer, mesh, equations, solver, cache,
                                           RealT, uEltype)

    analysis_callback = AnalysisCallback(0.0, 0.0, 0, 0.0,
                                         interval, save_analysis, output_directory,
                                         analysis_filename,
                                         analyzer,
                                         analysis_errors, Tuple(analysis_integrals),
                                         SVector(ntuple(_ -> zero(uEltype),
                                                        Val(nvariables(equations)))),
                                         cache_analysis)

    DiscreteCallback(condition, analysis_callback,
                     save_positions = (false, false),
                     initialize = initialize!)
end

# This method gets called from OrdinaryDiffEq's `solve(...)`
function initialize!(cb::DiscreteCallback{Condition, Affect!}, u_ode, t,
                     integrator) where {Condition, Affect! <: AnalysisCallback}
    semi = integrator.p
    du_ode = first(get_tmp_cache(integrator))
    if semi isa SemidiscretizationHyperbolic && uses_ka(semi.cache.elements)
        semi_cpu = Adapt.adapt(Array, semi)
        du_ode_cpu = Adapt.adapt(Array, du_ode)
        u_ode_cpu = Adapt.adapt(Array, u_ode)
        initialize!(cb, u_ode_cpu, du_ode_cpu, t, integrator, semi_cpu)
    else
        initialize!(cb, u_ode, du_ode, t, integrator, semi)
    end
end

# This is the actual initialization method
# Note: we have this indirection to allow initializing a callback from the AnalysisCallbackCoupled
function initialize!(cb::DiscreteCallback{Condition, Affect!}, u_ode, du_ode, t,
                     integrator, semi) where {Condition, Affect! <: AnalysisCallback}
    initial_state_integrals = integrate(u_ode, semi)
    _, equations, _, _ = mesh_equations_solver_cache(semi)

    analysis_callback = cb.affect!
    analysis_callback.initial_state_integrals = initial_state_integrals
    @unpack save_analysis, output_directory, analysis_filename, analysis_errors, analysis_integrals = analysis_callback

    if save_analysis && mpi_isroot()
        mkpath(output_directory)

        # write header of output file
        open(joinpath(output_directory, analysis_filename), "w") do io
            @printf(io, "#%-8s", "timestep")
            @printf(io, "  %-14s", "time")
            @printf(io, "  %-14s", "dt")
            if :l2_error in analysis_errors
                for v in varnames(cons2cons, equations)
                    @printf(io, "   %-14s", "l2_"*v)
                end
            end
            if :linf_error in analysis_errors
                for v in varnames(cons2cons, equations)
                    @printf(io, "   %-14s", "linf_"*v)
                end
            end
            if :conservation_error in analysis_errors
                for v in varnames(cons2cons, equations)
                    @printf(io, "   %-14s", "cons_"*v)
                end
            end
            if :residual in analysis_errors
                for v in varnames(cons2cons, equations)
                    @printf(io, "   %-14s", "res_"*v)
                end
            end
            if :l2_error_primitive in analysis_errors
                for v in varnames(cons2prim, equations)
                    @printf(io, "   %-14s", "l2_"*v)
                end
            end
            if :linf_error_primitive in analysis_errors
                for v in varnames(cons2prim, equations)
                    @printf(io, "   %-14s", "linf_"*v)
                end
            end

            for quantity in analysis_integrals
                @printf(io, "   %-14s", pretty_form_ascii(quantity))
            end

            println(io)
        end
    end

    # Record current time using a high-resolution clock
    analysis_callback.start_time = time_ns()

    # Record current time for performance index computation
    analysis_callback.start_time_last_analysis = time_ns()

    # Record current number of `rhs!` calls for performance index computation
    analysis_callback.ncalls_rhs_last_analysis = ncalls(semi.performance_counter)

    # Record total time spent in garbage collection so far using a high-resolution clock
    # Note: For details see the actual callback function below
    analysis_callback.start_gc_time = Base.gc_time_ns()

    analysis_callback(u_ode, du_ode, integrator, semi)
    return nothing
end

# This method gets called from OrdinaryDiffEq's `solve(...)`
function (analysis_callback::AnalysisCallback)(integrator)
    semi = integrator.p
    du_ode = first(get_tmp_cache(integrator))
    u_ode = integrator.u
    if semi isa SemidiscretizationHyperbolic && uses_ka(semi.cache.elements)
        semi_cpu = Adapt.adapt(Array, semi)
        du_ode_cpu = Adapt.adapt(Array, du_ode)
        u_ode_cpu = Adapt.adapt(Array, u_ode)
        analysis_callback(u_ode_cpu, du_ode_cpu, integrator, semi_cpu)
    else
        analysis_callback(u_ode, du_ode, integrator, semi)
    end
end

# This method gets called internally as the main entry point to the AnalysiCallback
# TODO: Taal refactor, allow passing an IO object (which could be devnull to avoid cluttering the console)
function (analysis_callback::AnalysisCallback)(u_ode, du_ode, integrator, semi)
    mesh, equations, solver, cache = mesh_equations_solver_cache(semi)
    @unpack dt, t = integrator
    iter = integrator.stats.naccept

    # Compute the percentage of the simulation that is done
    t = integrator.t
    t_initial = first(integrator.sol.prob.tspan)
    t_final = last(integrator.sol.prob.tspan)
    sim_time_percentage = (t - t_initial) / (t_final - t_initial) * 100

    # Record performance measurements and compute performance index (PID)
    runtime_since_last_analysis = 1.0e-9 * (time_ns() -
                                   analysis_callback.start_time_last_analysis)
    # PID is an MPI-aware measure of how much time per global degree of freedom (i.e., over all ranks)
    # and per `rhs!` evaluation is required. MPI-aware means that it essentially adds up the time
    # spent on each MPI rank. Thus, in an ideally parallelized program, the PID should be constant
    # independent of the number of MPI ranks used, since, e.g., using 4x the number of ranks should
    # divide the runtime on each rank by 4. See also the Trixi.jl docs ("Performance" section) for
    # more information.
    ncalls_rhs_since_last_analysis = (ncalls(semi.performance_counter)
                                      -
                                      analysis_callback.ncalls_rhs_last_analysis)
    performance_index = runtime_since_last_analysis * mpi_nranks() /
                        (ndofsglobal(mesh, solver, cache)
                         *
                         ncalls_rhs_since_last_analysis)

    # Compute the total runtime since the analysis callback has been initialized, in seconds
    runtime_absolute = 1.0e-9 * (time_ns() - analysis_callback.start_time)

    # Compute the relative runtime as time spent in `rhs!` divided by the number of calls to `rhs!`
    # and the number of local degrees of freedom
    # OBS! This computation must happen *after* the PID computation above, since `take!(...)`
    #      will reset the number of calls to `rhs!`
    runtime_relative = 1.0e-9 * take!(semi.performance_counter) / ndofs(semi)

    # Compute the total time spent in garbage collection since the analysis callback has been
    # initialized, in seconds
    # Note: `Base.gc_time_ns()` is not part of the public Julia API but has been available at least
    #        since Julia 1.6. Should this function be removed without replacement in a future Julia
    #        release, just delete this analysis quantity from the callback.
    # Source: https://github.com/JuliaLang/julia/blob/b540315cb4bd91e6f3a3e4ab8129a58556947628/base/timing.jl#L83-L84
    gc_time_absolute = 1.0e-9 * (Base.gc_time_ns() - analysis_callback.start_gc_time)

    # Compute the percentage of total time that was spent in garbage collection
    gc_time_percentage = gc_time_absolute / runtime_absolute * 100

    # Obtain the current memory usage of the Julia garbage collector, in MiB, i.e., the total size of
    # objects in memory that have been allocated by the JIT compiler or the user code.
    # Note: `Base.gc_live_bytes()` is not part of the public Julia API but has been available at least
    #        since Julia 1.6. Should this function be removed without replacement in a future Julia
    #        release, just delete this analysis quantity from the callback.
    # Source: https://github.com/JuliaLang/julia/blob/b540315cb4bd91e6f3a3e4ab8129a58556947628/base/timing.jl#L86-L97
    memory_use = Base.gc_live_bytes() / 2^20 # bytes -> MiB

    @trixi_timeit timer() "analyze solution" begin
        # General information
        mpi_println()
        mpi_println("─"^100)
        mpi_println(" Simulation running '", get_name(equations), "' with ",
                    summary(solver))
        mpi_println("─"^100)
        mpi_println(" #timesteps:     " * @sprintf("% 14d", iter) *
                    "               " *
                    " run time:       " * @sprintf("%10.8e s", runtime_absolute))
        mpi_println(" Δt:             " * @sprintf("%10.8e", dt) *
                    "               " *
                    " └── GC time:    " *
                    @sprintf("%10.8e s (%5.3f%%)", gc_time_absolute, gc_time_percentage))
        mpi_println(rpad(" sim. time:      " *
                         @sprintf("%10.8e (%5.3f%%)", t, sim_time_percentage), 46) *
                    " time/DOF/rhs!:  " * @sprintf("%10.8e s", runtime_relative))
        mpi_println("                 " * "              " *
                    "               " *
                    " PID:            " * @sprintf("%10.8e s", performance_index))
        mpi_println(" #DOFs per field:" * @sprintf("% 14d", ndofsglobal(semi)) *
                    "               " *
                    " alloc'd memory: " * @sprintf("%14.3f MiB", memory_use))
        mpi_println(" #elements:      " *
                    @sprintf("% 14d", nelementsglobal(mesh, solver, cache)))

        # Level information (only for AMR and/or non-uniform `TreeMesh`es)
        print_level_information(integrator.opts.callback, mesh, solver, cache)
        mpi_println()

        # Open file for appending and store time step and time information
        if mpi_isroot() && analysis_callback.save_analysis
            io = open(joinpath(analysis_callback.output_directory,
                               analysis_callback.analysis_filename), "a")
            @printf(io, "% 9d", iter)
            @printf(io, "  %10.8e", t)
            @printf(io, "  %10.8e", dt)
        else
            io = devnull
        end

        # Calculate current time derivative (needed for semidiscrete entropy time derivative, residual, etc.)
        # `integrator.f` is usually just a call to `rhs!`
        # However, we want to allow users to modify the ODE RHS outside of Trixi.jl
        # and allow us to pass a combined ODE RHS to OrdinaryDiffEq, e.g., for
        # hyperbolic-parabolic systems.
        @notimeit timer() integrator.f(du_ode, u_ode, semi, t)
        u = wrap_array(u_ode, mesh, equations, solver, cache)
        du = wrap_array(du_ode, mesh, equations, solver, cache)
        # Compute l2_error, linf_error
        analysis_callback(io, du, u, u_ode, t, semi)

        mpi_println("─"^100)
        mpi_println()

        # Add line break and close analysis file if it was opened
        if mpi_isroot() && analysis_callback.save_analysis
            # This resolves a possible type instability introduced above, since `io`
            # can either be an `IOStream` or `devnull`, but we know that it must be
            # an `IOStream here`.
            println(io::IOStream)
            close(io::IOStream)
        end
    end

    # avoid re-evaluating possible FSAL stages
    u_modified!(integrator, false)

    # Reset performance measurements
    analysis_callback.start_time_last_analysis = time_ns()
    analysis_callback.ncalls_rhs_last_analysis = ncalls(semi.performance_counter)

    return nothing
end

# This method is just called internally from `(analysis_callback::AnalysisCallback)(integrator)`
# and serves as a function barrier. Additionally, it makes the code easier to profile and optimize.
function (analysis_callback::AnalysisCallback)(io, du, u, u_ode, t, semi)
    @unpack analyzer, analysis_errors, analysis_integrals = analysis_callback
    cache_analysis = analysis_callback.cache
    _, equations, _, _ = mesh_equations_solver_cache(semi)

    # Calculate and print derived quantities (error norms, entropy etc.)
    # Variable names required for L2 error, Linf error, and conservation error
    if any(q in analysis_errors
           for q in (:l2_error, :linf_error, :conservation_error, :residual)) &&
       mpi_isroot()
        print(" Variable:    ")
        for v in eachvariable(equations)
            @printf("   %-14s", varnames(cons2cons, equations)[v])
        end
        println()
    end

    if :l2_error in analysis_errors || :linf_error in analysis_errors
        # Calculate L2/Linf errors
        l2_error, linf_error = calc_error_norms(u_ode, t, analyzer, semi,
                                                cache_analysis)

        if mpi_isroot()
            # L2 error
            if :l2_error in analysis_errors
                print(" L2 error:    ")
                for v in eachvariable(equations)
                    @printf("  % 10.8e", l2_error[v])
                    @printf(io, "  % 10.8e", l2_error[v])
                end
                println()
            end

            # Linf error
            if :linf_error in analysis_errors
                print(" Linf error:  ")
                for v in eachvariable(equations)
                    @printf("  % 10.8e", linf_error[v])
                    @printf(io, "  % 10.8e", linf_error[v])
                end
                println()
            end
        end
    end

    # Conservation error
    if :conservation_error in analysis_errors
        @unpack initial_state_integrals = analysis_callback
        state_integrals = integrate(u_ode, semi)

        if mpi_isroot()
            print(" |∑U - ∑U₀|:  ")
            for v in eachvariable(equations)
                err = abs(state_integrals[v] - initial_state_integrals[v])
                @printf("  % 10.8e", err)
                @printf(io, "  % 10.8e", err)
            end
            println()
        end
    end

    # Residual (defined here as the vector maximum of the absolute values of the time derivatives)
    if :residual in analysis_errors
        mpi_print(" max(|Uₜ|):   ")
        for v in eachvariable(equations)
            # Calculate maximum absolute value of Uₜ
            res = maximum(abs, view(du, v, ..))
            if mpi_isparallel()
                # TODO: Debugging, here is a type instability
<<<<<<< HEAD
=======
                # Base.max instead of max needed, see comment in src/auxiliary/math.jl
>>>>>>> d3479494
                global_res = MPI.Reduce!(Ref(res), Base.max, mpi_root(), mpi_comm())
                if mpi_isroot()
                    res::eltype(du) = global_res[]
                end
            end
            if mpi_isroot()
                @printf("  % 10.8e", res)
                @printf(io, "  % 10.8e", res)
            end
        end
        mpi_println()
    end

    # L2/L∞ errors of the primitive variables
    if :l2_error_primitive in analysis_errors ||
       :linf_error_primitive in analysis_errors
        l2_error_prim, linf_error_prim = calc_error_norms(cons2prim, u_ode, t, analyzer,
                                                          semi, cache_analysis)

        if mpi_isroot()
            print(" Variable:    ")
            for v in eachvariable(equations)
                @printf("   %-14s", varnames(cons2prim, equations)[v])
            end
            println()

            # L2 error
            if :l2_error_primitive in analysis_errors
                print(" L2 error prim.: ")
                for v in eachvariable(equations)
                    @printf("%10.8e   ", l2_error_prim[v])
                    @printf(io, "  % 10.8e", l2_error_prim[v])
                end
                println()
            end

            # L∞ error
            if :linf_error_primitive in analysis_errors
                print(" Linf error pri.:")
                for v in eachvariable(equations)
                    @printf("%10.8e   ", linf_error_prim[v])
                    @printf(io, "  % 10.8e", linf_error_prim[v])
                end
                println()
            end
        end
    end

    # additional integrals
    analyze_integrals(analysis_integrals, io, du, u, t, semi)

    return nothing
end

function print_level_information(mesh, solver, cache, min_level, max_level)
    # Get local element count per level
    elements_per_level = get_elements_per_level(min_level, max_level, mesh, solver,
                                                cache)

    # Sum up across all ranks
    MPI.Reduce!(elements_per_level, +, mpi_root(), mpi_comm())

    # Print
    for level in max_level:-1:(min_level + 1)
        mpi_println(" ├── level $level:    " *
                    @sprintf("% 14d", elements_per_level[level + 1 - min_level]))
    end
    mpi_println(" └── level $min_level:    " *
                @sprintf("% 14d", elements_per_level[1]))

    return nothing
end

function print_level_information(callbacks, mesh::TreeMesh, solver, cache)
    if uses_amr(callbacks)
        # Get global minimum and maximum level from the AMRController
        min_level = max_level = 0
        for cb in callbacks.discrete_callbacks
            if cb.affect! isa AMRCallback
                min_level = cb.affect!.controller.base_level
                max_level = cb.affect!.controller.max_level
            end
        end
        print_level_information(mesh, solver, cache, min_level, max_level)
        # Special check for `TreeMesh`es without AMR.
        # These meshes may still be non-uniform due to `refinement_patches`, see 
        # `refine_box!`, `coarsen_box!`, and `refine_sphere!`.
    elseif minimum_level(mesh.tree) != maximum_level(mesh.tree)
        min_level = minimum_level(mesh.tree)
        max_level = maximum_level(mesh.tree)
        print_level_information(mesh, solver, cache, min_level, max_level)
    else # Uniform mesh
        return nothing
    end
end

function print_level_information(callbacks, mesh, solver, cache)
    if uses_amr(callbacks)
        # Get global minimum and maximum level from the AMRController
        min_level = max_level = 0
        for cb in callbacks.discrete_callbacks
            if cb.affect! isa AMRCallback
                min_level = cb.affect!.controller.base_level
                max_level = cb.affect!.controller.max_level
            end
        end
        print_level_information(mesh, solver, cache, min_level, max_level)
    else # Uniform mesh
        return nothing
    end
end

function get_elements_per_level(min_level, max_level, mesh::P4estMesh, solver, cache)
    elements_per_level = zeros(P4EST_MAXLEVEL + 1)

    for tree in unsafe_wrap_sc(p4est_tree_t, mesh.p4est.trees)
        elements_per_level .+= tree.quadrants_per_level
    end

    return @view(elements_per_level[(min_level + 1):(max_level + 1)])
end

function get_elements_per_level(min_level, max_level, mesh::T8codeMesh, solver, cache)
    levels = trixi_t8_get_local_element_levels(mesh.forest)

    return [count(==(l), levels) for l in min_level:max_level]
end

function get_elements_per_level(min_level, max_level, mesh::TreeMesh, solver, cache)
    levels = [mesh.tree.levels[cache.elements.cell_ids[element]]
              for element in eachelement(solver, cache)]
    return [count(==(l), levels) for l in min_level:max_level]
end

# Iterate over tuples of analysis integrals in a type-stable way using "lispy tuple programming".
function analyze_integrals(analysis_integrals::NTuple{N, Any}, io, du, u, t,
                           semi) where {N}

    # Extract the first analysis integral and process it; keep the remaining to be processed later
    quantity = first(analysis_integrals)
    remaining_quantities = Base.tail(analysis_integrals)

    res = analyze(quantity, du, u, t, semi)
    if mpi_isroot()
        @printf(" %-12s:", pretty_form_utf(quantity))
        @printf("  % 10.8e", res)
        @printf(io, "  % 10.8e", res)
    end
    mpi_println()

    # Recursively call this method with the unprocessed integrals
    analyze_integrals(remaining_quantities, io, du, u, t, semi)
    return nothing
end

# terminate the type-stable iteration over tuples
function analyze_integrals(analysis_integrals::Tuple{}, io, du, u, t, semi)
    nothing
end

# used for error checks and EOC analysis
function (cb::DiscreteCallback{Condition, Affect!})(sol) where {Condition,
                                                                Affect! <:
                                                                AnalysisCallback}
    analysis_callback = cb.affect!
    semi = sol.prob.p
    @unpack analyzer = analysis_callback
    cache_analysis = analysis_callback.cache

    if semi isa SemidiscretizationHyperbolic && uses_ka(semi.cache.elements)
        semi_cpu = Adapt.adapt(Array, semi)
        u_ode_cpu = Adapt.adapt(Array, sol.u[end])
        l2_error, linf_error = calc_error_norms(u_ode_cpu, sol.t[end], analyzer, semi_cpu,
                                                cache_analysis)
    else
        l2_error, linf_error = calc_error_norms(sol.u[end], sol.t[end], analyzer, semi,
                                                cache_analysis)
    end
    (; l2 = l2_error, linf = linf_error)
end

# some common analysis_integrals
# to support another analysis integral, you can overload
# Trixi.analyze, Trixi.pretty_form_utf, Trixi.pretty_form_ascii
function analyze(quantity, du, u, t, semi::AbstractSemidiscretization)
    mesh, equations, solver, cache = mesh_equations_solver_cache(semi)
    analyze(quantity, du, u, t, mesh, equations, solver, cache)
end
function analyze(quantity, du, u, t, mesh, equations, solver, cache)
    integrate(quantity, u, mesh, equations, solver, cache, normalize = true)
end
pretty_form_utf(quantity) = get_name(quantity)
pretty_form_ascii(quantity) = get_name(quantity)

# Special analyze for `SemidiscretizationHyperbolicParabolic` such that
# precomputed gradients are available.
function analyze(quantity::typeof(enstrophy), du, u, t,
                 semi::SemidiscretizationHyperbolicParabolic)
    mesh, equations, solver, cache = mesh_equations_solver_cache(semi)
    equations_parabolic = semi.equations_parabolic
    cache_parabolic = semi.cache_parabolic
    analyze(quantity, du, u, t, mesh, equations, equations_parabolic, solver, cache,
            cache_parabolic)
end
function analyze(quantity, du, u, t, mesh, equations, equations_parabolic, solver,
                 cache, cache_parabolic)
    integrate(quantity, u, mesh, equations, equations_parabolic, solver, cache,
              cache_parabolic, normalize = true)
end

function entropy_timederivative end
pretty_form_utf(::typeof(entropy_timederivative)) = "∑∂S/∂U ⋅ Uₜ"
pretty_form_ascii(::typeof(entropy_timederivative)) = "dsdu_ut"

pretty_form_utf(::typeof(entropy)) = "∑S"

pretty_form_utf(::typeof(energy_total)) = "∑e_total"
pretty_form_ascii(::typeof(energy_total)) = "e_total"

pretty_form_utf(::typeof(energy_kinetic)) = "∑e_kinetic"
pretty_form_ascii(::typeof(energy_kinetic)) = "e_kinetic"

pretty_form_utf(::typeof(energy_kinetic_nondimensional)) = "∑e_kinetic*"
pretty_form_ascii(::typeof(energy_kinetic_nondimensional)) = "e_kinetic*"

pretty_form_utf(::typeof(energy_internal)) = "∑e_internal"
pretty_form_ascii(::typeof(energy_internal)) = "e_internal"

pretty_form_utf(::typeof(energy_magnetic)) = "∑e_magnetic"
pretty_form_ascii(::typeof(energy_magnetic)) = "e_magnetic"

pretty_form_utf(::typeof(cross_helicity)) = "∑v⋅B"
pretty_form_ascii(::typeof(cross_helicity)) = "v_dot_B"

pretty_form_utf(::typeof(enstrophy)) = "∑enstrophy"
pretty_form_ascii(::typeof(enstrophy)) = "enstrophy"

pretty_form_utf(::Val{:l2_divb}) = "L2 ∇⋅B"
pretty_form_ascii(::Val{:l2_divb}) = "l2_divb"

pretty_form_utf(::Val{:linf_divb}) = "L∞ ∇⋅B"
pretty_form_ascii(::Val{:linf_divb}) = "linf_divb"

pretty_form_utf(::typeof(lake_at_rest_error)) = "∑|H₀-(h+b)|"
pretty_form_ascii(::typeof(lake_at_rest_error)) = "|H0-(h+b)|"
end # @muladd

# specialized implementations specific to some solvers
include("analysis_dg1d.jl")
include("analysis_dg2d.jl")
include("analysis_surface_integral_2d.jl")
include("analysis_dg2d_parallel.jl")
include("analysis_dg3d.jl")
include("analysis_dg3d_parallel.jl")

# This version of `analyze` is used for [`AnalysisSurfaceIntegral`](@ref) which requires
# `semi` to be passed along to retrieve the current boundary indices, which are non-static 
# in the case of AMR.
function analyze(quantity::AnalysisSurfaceIntegral, du, u, t,
                 semi::AbstractSemidiscretization)
    mesh, equations, solver, cache = mesh_equations_solver_cache(semi)
    analyze(quantity, du, u, t, mesh, equations, solver, cache, semi)
end

# Special analyze for `SemidiscretizationHyperbolicParabolic` such that
# precomputed gradients are available. Required for `enstrophy` (see above) and viscous forces.
# Note that this needs to be included after `analysis_surface_integral_2d.jl` to
# have `VariableViscous` available.
function analyze(quantity::AnalysisSurfaceIntegral{Variable},
                 du, u, t,
                 semi::SemidiscretizationHyperbolicParabolic) where {
                                                                     Variable <:
                                                                     VariableViscous}
    mesh, equations, solver, cache = mesh_equations_solver_cache(semi)
    equations_parabolic = semi.equations_parabolic
    cache_parabolic = semi.cache_parabolic
    analyze(quantity, du, u, t, mesh, equations, equations_parabolic, solver, cache, semi,
            cache_parabolic)
end<|MERGE_RESOLUTION|>--- conflicted
+++ resolved
@@ -448,10 +448,7 @@
             res = maximum(abs, view(du, v, ..))
             if mpi_isparallel()
                 # TODO: Debugging, here is a type instability
-<<<<<<< HEAD
-=======
                 # Base.max instead of max needed, see comment in src/auxiliary/math.jl
->>>>>>> d3479494
                 global_res = MPI.Reduce!(Ref(res), Base.max, mpi_root(), mpi_comm())
                 if mpi_isroot()
                     res::eltype(du) = global_res[]
