# By default, Julia/LLVM does not use fused multiply-add operations (FMAs).
# Since these FMAs can increase the performance of many numerical algorithms,
# we need to opt-in explicitly.
# See https://ranocha.de/blog/Optimizing_EC_Trixi for further details.
@muladd begin
#! format: noindent

function max_dt(u, t, mesh::TreeMesh{2},
                constant_speed::False, equations, dg::DG, cache)
    # to avoid a division by zero if the speed vanishes everywhere,
    # e.g. for steady-state linear advection
    max_scaled_speed = nextfloat(zero(t))

    for element in eachelement(dg, cache)
        max_lambda1 = max_lambda2 = zero(max_scaled_speed)
        for j in eachnode(dg), i in eachnode(dg)
            u_node = get_node_vars(u, equations, dg, i, j, element)
            lambda1, lambda2 = max_abs_speeds(u_node, equations)
            max_lambda1 = max(max_lambda1, lambda1)
            max_lambda2 = max(max_lambda2, lambda2)
        end
        inv_jacobian = cache.elements.inverse_jacobian[element]
        max_scaled_speed = max(max_scaled_speed,
                               inv_jacobian * (max_lambda1 + max_lambda2))
    end

    return 2 / (nnodes(dg) * max_scaled_speed)
end

function max_dt(u, t, mesh::TreeMesh{2},
                constant_speed::True, equations, dg::DG, cache)
    # to avoid a division by zero if the speed vanishes everywhere,
    # e.g. for steady-state linear advection
    max_scaled_speed = nextfloat(zero(t))

    for element in eachelement(dg, cache)
        max_lambda1, max_lambda2 = max_abs_speeds(equations)
        inv_jacobian = cache.elements.inverse_jacobian[element]
        max_scaled_speed = max(max_scaled_speed,
                               inv_jacobian * (max_lambda1 + max_lambda2))
    end

    return 2 / (nnodes(dg) * max_scaled_speed)
end

function max_dt(u, t, mesh::ParallelTreeMesh{2},
                constant_speed::False, equations, dg::DG, cache)
    # call the method accepting a general `mesh::TreeMesh{2}`
    # TODO: MPI, we should improve this; maybe we should dispatch on `u`
    #       and create some MPI array type, overloading broadcasting and mapreduce etc.
    #       Then, this specific array type should also work well with DiffEq etc.
    dt = invoke(max_dt,
                Tuple{typeof(u), typeof(t), TreeMesh{2},
                      typeof(constant_speed), typeof(equations), typeof(dg),
                      typeof(cache)},
                u, t, mesh, constant_speed, equations, dg, cache)
<<<<<<< HEAD
=======
    # Base.min instead of min needed, see comment in src/auxiliary/math.jl
>>>>>>> d3479494
    dt = MPI.Allreduce!(Ref(dt), Base.min, mpi_comm())[]

    return dt
end

function max_dt(u, t, mesh::ParallelTreeMesh{2},
                constant_speed::True, equations, dg::DG, cache)
    # call the method accepting a general `mesh::TreeMesh{2}`
    # TODO: MPI, we should improve this; maybe we should dispatch on `u`
    #       and create some MPI array type, overloading broadcasting and mapreduce etc.
    #       Then, this specific array type should also work well with DiffEq etc.
    dt = invoke(max_dt,
                Tuple{typeof(u), typeof(t), TreeMesh{2},
                      typeof(constant_speed), typeof(equations), typeof(dg),
                      typeof(cache)},
                u, t, mesh, constant_speed, equations, dg, cache)
<<<<<<< HEAD
=======
    # Base.min instead of min needed, see comment in src/auxiliary/math.jl
>>>>>>> d3479494
    dt = MPI.Allreduce!(Ref(dt), Base.min, mpi_comm())[]

    return dt
end

function max_dt(u, t,
                mesh::Union{StructuredMesh{2}, UnstructuredMesh2D, P4estMesh{2},
                            T8codeMesh{2}, StructuredMeshView{2}},
                constant_speed::False, equations, dg::DG, cache)
    # to avoid a division by zero if the speed vanishes everywhere,
    # e.g. for steady-state linear advection
    max_scaled_speed = nextfloat(zero(t))

    @unpack contravariant_vectors, inverse_jacobian = cache.elements

    for element in eachelement(dg, cache)
        max_lambda1 = max_lambda2 = zero(max_scaled_speed)
        for j in eachnode(dg), i in eachnode(dg)
            u_node = get_node_vars(u, equations, dg, i, j, element)
            lambda1, lambda2 = max_abs_speeds(u_node, equations)

            # Local speeds transformed to the reference element
            Ja11, Ja12 = get_contravariant_vector(1, contravariant_vectors, i, j,
                                                  element)
            lambda1_transformed = abs(Ja11 * lambda1 + Ja12 * lambda2)
            Ja21, Ja22 = get_contravariant_vector(2, contravariant_vectors, i, j,
                                                  element)
            lambda2_transformed = abs(Ja21 * lambda1 + Ja22 * lambda2)

            inv_jacobian = abs(inverse_jacobian[i, j, element])

            max_lambda1 = max(max_lambda1, lambda1_transformed * inv_jacobian)
            max_lambda2 = max(max_lambda2, lambda2_transformed * inv_jacobian)
        end

        max_scaled_speed = max(max_scaled_speed, max_lambda1 + max_lambda2)
    end

    return 2 / (nnodes(dg) * max_scaled_speed)
end

function max_dt(u, t,
                mesh::Union{StructuredMesh{2}, UnstructuredMesh2D, P4estMesh{2},
                            T8codeMesh{2}, StructuredMeshView{2}},
                constant_speed::True, equations, dg::DG, cache)
    @unpack contravariant_vectors, inverse_jacobian = cache.elements

    # to avoid a division by zero if the speed vanishes everywhere,
    # e.g. for steady-state linear advection
    max_scaled_speed = nextfloat(zero(t))

    max_lambda1, max_lambda2 = max_abs_speeds(equations)

    for element in eachelement(dg, cache)
        for j in eachnode(dg), i in eachnode(dg)
            # Local speeds transformed to the reference element
            Ja11, Ja12 = get_contravariant_vector(1, contravariant_vectors, i, j,
                                                  element)
            lambda1_transformed = abs(Ja11 * max_lambda1 + Ja12 * max_lambda2)
            Ja21, Ja22 = get_contravariant_vector(2, contravariant_vectors, i, j,
                                                  element)
            lambda2_transformed = abs(Ja21 * max_lambda1 + Ja22 * max_lambda2)

            inv_jacobian = abs(inverse_jacobian[i, j, element])
            max_scaled_speed = max(max_scaled_speed,
                                   inv_jacobian *
                                   (lambda1_transformed + lambda2_transformed))
        end
    end

    return 2 / (nnodes(dg) * max_scaled_speed)
end

function max_dt(u, t, mesh::ParallelP4estMesh{2},
                constant_speed::False, equations, dg::DG, cache)
    # call the method accepting a general `mesh::P4estMesh{2}`
    # TODO: MPI, we should improve this; maybe we should dispatch on `u`
    #       and create some MPI array type, overloading broadcasting and mapreduce etc.
    #       Then, this specific array type should also work well with DiffEq etc.
    dt = invoke(max_dt,
                Tuple{typeof(u), typeof(t), P4estMesh{2},
                      typeof(constant_speed), typeof(equations), typeof(dg),
                      typeof(cache)},
                u, t, mesh, constant_speed, equations, dg, cache)
<<<<<<< HEAD
=======
    # Base.min instead of min needed, see comment in src/auxiliary/math.jl
>>>>>>> d3479494
    dt = MPI.Allreduce!(Ref(dt), Base.min, mpi_comm())[]

    return dt
end

function max_dt(u, t, mesh::ParallelP4estMesh{2},
                constant_speed::True, equations, dg::DG, cache)
    # call the method accepting a general `mesh::P4estMesh{2}`
    # TODO: MPI, we should improve this; maybe we should dispatch on `u`
    #       and create some MPI array type, overloading broadcasting and mapreduce etc.
    #       Then, this specific array type should also work well with DiffEq etc.
    dt = invoke(max_dt,
                Tuple{typeof(u), typeof(t), P4estMesh{2},
                      typeof(constant_speed), typeof(equations), typeof(dg),
                      typeof(cache)},
                u, t, mesh, constant_speed, equations, dg, cache)
<<<<<<< HEAD
=======
    # Base.min instead of min needed, see comment in src/auxiliary/math.jl
>>>>>>> d3479494
    dt = MPI.Allreduce!(Ref(dt), Base.min, mpi_comm())[]

    return dt
end

function max_dt(u, t, mesh::ParallelT8codeMesh{2},
                constant_speed::False, equations, dg::DG, cache)
    # call the method accepting a general `mesh::T8codeMesh{2}`
    # TODO: MPI, we should improve this; maybe we should dispatch on `u`
    #       and create some MPI array type, overloading broadcasting and mapreduce etc.
    #       Then, this specific array type should also work well with DiffEq etc.
    dt = invoke(max_dt,
                Tuple{typeof(u), typeof(t), T8codeMesh{2},
                      typeof(constant_speed), typeof(equations), typeof(dg),
                      typeof(cache)},
                u, t, mesh, constant_speed, equations, dg, cache)
<<<<<<< HEAD
=======
    # Base.min instead of min needed, see comment in src/auxiliary/math.jl
>>>>>>> d3479494
    dt = MPI.Allreduce!(Ref(dt), Base.min, mpi_comm())[]

    return dt
end

function max_dt(u, t, mesh::ParallelT8codeMesh{2},
                constant_speed::True, equations, dg::DG, cache)
    # call the method accepting a general `mesh::T8codeMesh{2}`
    # TODO: MPI, we should improve this; maybe we should dispatch on `u`
    #       and create some MPI array type, overloading broadcasting and mapreduce etc.
    #       Then, this specific array type should also work well with DiffEq etc.
    dt = invoke(max_dt,
                Tuple{typeof(u), typeof(t), T8codeMesh{2},
                      typeof(constant_speed), typeof(equations), typeof(dg),
                      typeof(cache)},
                u, t, mesh, constant_speed, equations, dg, cache)
<<<<<<< HEAD
=======
    # Base.min instead of min needed, see comment in src/auxiliary/math.jl
>>>>>>> d3479494
    dt = MPI.Allreduce!(Ref(dt), Base.min, mpi_comm())[]

    return dt
end
end # @muladd<|MERGE_RESOLUTION|>--- conflicted
+++ resolved
@@ -54,10 +54,7 @@
                       typeof(constant_speed), typeof(equations), typeof(dg),
                       typeof(cache)},
                 u, t, mesh, constant_speed, equations, dg, cache)
-<<<<<<< HEAD
-=======
-    # Base.min instead of min needed, see comment in src/auxiliary/math.jl
->>>>>>> d3479494
+    # Base.min instead of min needed, see comment in src/auxiliary/math.jl
     dt = MPI.Allreduce!(Ref(dt), Base.min, mpi_comm())[]
 
     return dt
@@ -74,10 +71,7 @@
                       typeof(constant_speed), typeof(equations), typeof(dg),
                       typeof(cache)},
                 u, t, mesh, constant_speed, equations, dg, cache)
-<<<<<<< HEAD
-=======
-    # Base.min instead of min needed, see comment in src/auxiliary/math.jl
->>>>>>> d3479494
+    # Base.min instead of min needed, see comment in src/auxiliary/math.jl
     dt = MPI.Allreduce!(Ref(dt), Base.min, mpi_comm())[]
 
     return dt
@@ -162,10 +156,7 @@
                       typeof(constant_speed), typeof(equations), typeof(dg),
                       typeof(cache)},
                 u, t, mesh, constant_speed, equations, dg, cache)
-<<<<<<< HEAD
-=======
-    # Base.min instead of min needed, see comment in src/auxiliary/math.jl
->>>>>>> d3479494
+    # Base.min instead of min needed, see comment in src/auxiliary/math.jl
     dt = MPI.Allreduce!(Ref(dt), Base.min, mpi_comm())[]
 
     return dt
@@ -182,10 +173,7 @@
                       typeof(constant_speed), typeof(equations), typeof(dg),
                       typeof(cache)},
                 u, t, mesh, constant_speed, equations, dg, cache)
-<<<<<<< HEAD
-=======
-    # Base.min instead of min needed, see comment in src/auxiliary/math.jl
->>>>>>> d3479494
+    # Base.min instead of min needed, see comment in src/auxiliary/math.jl
     dt = MPI.Allreduce!(Ref(dt), Base.min, mpi_comm())[]
 
     return dt
@@ -202,10 +190,7 @@
                       typeof(constant_speed), typeof(equations), typeof(dg),
                       typeof(cache)},
                 u, t, mesh, constant_speed, equations, dg, cache)
-<<<<<<< HEAD
-=======
-    # Base.min instead of min needed, see comment in src/auxiliary/math.jl
->>>>>>> d3479494
+    # Base.min instead of min needed, see comment in src/auxiliary/math.jl
     dt = MPI.Allreduce!(Ref(dt), Base.min, mpi_comm())[]
 
     return dt
@@ -222,10 +207,7 @@
                       typeof(constant_speed), typeof(equations), typeof(dg),
                       typeof(cache)},
                 u, t, mesh, constant_speed, equations, dg, cache)
-<<<<<<< HEAD
-=======
-    # Base.min instead of min needed, see comment in src/auxiliary/math.jl
->>>>>>> d3479494
+    # Base.min instead of min needed, see comment in src/auxiliary/math.jl
     dt = MPI.Allreduce!(Ref(dt), Base.min, mpi_comm())[]
 
     return dt
