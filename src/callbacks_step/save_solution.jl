--- conflicted
+++ resolved
@@ -185,15 +185,10 @@
 # this method is called when the callback is activated
 function (solution_callback::SaveSolutionCallback)(integrator)
   u_ode = integrator.u
-<<<<<<< HEAD
-=======
   @unpack t, dt = integrator
   iter = integrator.stats.naccept
->>>>>>> dafabd78
   semi = integrator.p
 
-<<<<<<< HEAD
-=======
   @trixi_timeit timer() "I/O" begin
     @trixi_timeit timer() "save mesh" if mesh.unsaved_changes
       mesh.current_filename = save_mesh_file(mesh, solution_callback.output_directory, iter)
@@ -213,7 +208,6 @@
         end
       end
     end
->>>>>>> dafabd78
 
   @trixi_timeit timer() "I/O" begin
     @trixi_timeit timer() "save mesh" save_mesh(semi, solution_callback.output_directory, integrator.iter)
