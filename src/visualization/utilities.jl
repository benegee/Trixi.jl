--- conflicted
+++ resolved
@@ -356,14 +356,9 @@
 
     # Interpolate unstructured DG data to structured data
     (structured_data = unstructured2structured3D(unstructured_data,
-<<<<<<< HEAD
                                                  normalized_coordinates,
                                                  levels, resolution,
                                                  nvisnodes_per_level))
-=======
-                                               normalized_coordinates,
-                                               levels, resolution, nvisnodes_per_level))
->>>>>>> efc9c55a
 
     # Interpolate cell-centered values to node-centered values
     node_centered_data = cell2node3D(structured_data)
@@ -374,7 +369,6 @@
     ys = collect(range(-1, 1, length = resolution + 1)) .* length_level_0 / 2 .+
          center_level_0[2]
     zs = collect(range(-1, 1, length = resolution + 1)) .* length_level_0 / 2 .+
-<<<<<<< HEAD
          center_level_0[3]
 
     # Determine element vertices to plot grid lines
@@ -382,14 +376,6 @@
         mesh_vertices_x, mesh_vertices_y, mesh_vertices_z = calc_vertices(coordinates,
                                                                           levels,
                                                                           length_level_0)
-=======
-    center_level_0[3]
-
-    # Determine element vertices to plot grid lines
-    if grid_lines
-        mesh_vertices_x, mesh_vertices_y, mesh_vertices_z = calc_vertices3D(coordinates, levels,
-                                                         length_level_0)
->>>>>>> efc9c55a
     else
         mesh_vertices_x = Vector{Float64}(undef, 0)
         mesh_vertices_y = Vector{Float64}(undef, 0)
@@ -1372,18 +1358,11 @@
 
     # For each element, calculate index position at which to insert data in global data structure
     lower_left_index = element2index3D(normalized_coordinates, levels, resolution,
-<<<<<<< HEAD
                                        nvisnodes_per_level)
 
     # Create output data structure
     structured = [Array{Float64, 3}(undef, resolution, resolution, resolution)
                   for _ in 1:n_variables]
-=======
-                                     nvisnodes_per_level)
-
-    # Create output data structure
-    structured = [Vector{Matrix{Float64}(undef, resolution, resolution)}(undef, resolution) for _ in 1:n_variables]
->>>>>>> efc9c55a
 
     # For each variable, interpolate element data and store to global data structure
     for v in 1:n_variables
