--- conflicted
+++ resolved
@@ -18,14 +18,8 @@
 # Include other packages that are used in Trixi.jl
 # (standard library packages first, other packages next, all of them sorted alphabetically)
 
-<<<<<<< HEAD
-print("local Trixi")
-
-using LinearAlgebra: LinearAlgebra, Diagonal, diag, dot, mul!, norm, cross, normalize, I, UniformScaling, det
-=======
 using LinearAlgebra: LinearAlgebra, Diagonal, diag, dot, mul!, norm, cross, normalize, I,
                      UniformScaling, det
->>>>>>> 414dafa3
 using Printf: @printf, @sprintf, println
 using SparseArrays: AbstractSparseMatrix, AbstractSparseMatrixCSC, sparse, droptol!,
                     rowvals, nzrange, nonzeros, spzeros
