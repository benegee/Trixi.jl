--- conflicted
+++ resolved
@@ -22,33 +22,22 @@
       linf = [6.437440532547356e-5])
   end
 
-<<<<<<< HEAD
   @testset "taal-confirmed elixir_advection_mortar.jl" begin
-=======
-  @testset "elixir_advection_mortar.jl" begin
->>>>>>> 626716c5
     test_trixi_include(joinpath(EXAMPLES_DIR, "elixir_advection_mortar.jl"),
       l2   = [0.022356422238096973],
       linf = [0.5043638249003257])
   end
 
-<<<<<<< HEAD
   @testset "taal-confirmed elixir_advection_amr.jl" begin
     test_trixi_include(joinpath(EXAMPLES_DIR, "elixir_advection_amr.jl"),
       l2   = [0.12533080510721514],
       linf = [0.999980298294775])
-=======
-  @testset "elixir_advection_amr.jl" begin
-    test_trixi_include(joinpath(EXAMPLES_DIR, "elixir_advection_amr.jl"),
-      l2   = [0.12533080510721473],
-      linf = [0.9999802982947753])
   end
 
   @testset "elixir_advection_restart.jl" begin
     test_trixi_include(joinpath(EXAMPLES_DIR, "elixir_advection_restart.jl"),
       l2   = [1.2148032444677485e-5],
       linf = [6.495644794757283e-5])
->>>>>>> 626716c5
   end
 
 
@@ -144,35 +133,12 @@
 
   @testset "taal-check-me elixir_euler_blob_shockcapturing_amr.jl" begin
     test_trixi_include(joinpath(EXAMPLES_DIR, "elixir_euler_blob_shockcapturing_amr.jl"),
-<<<<<<< HEAD
-    l2   = [0.2079529146644449, 1.2165976525172113, 0.10497525531751525, 5.343396906455776],
-    linf = [14.746412579562035, 73.35401826630807, 7.945659812348401, 299.28120847051116],
-    tspan = (0.0, 0.12))
-  end
-  
-  @testset "taal-check-me elixir_euler_khi_shockcapturing_amr.jl with tend = 0.2" begin
-  if Threads.nthreads() == 1
-    # This example uses random numbers to generate the initial condition.
-    # Hence, we can only check "errors" if everything is made reproducible.
-    # However, that's not enough to ensure reproducibility since the stream
-    # of random numbers is not guaranteed to be the same across different
-    # minor versions of Julia.
-    # See https://github.com/trixi-framework/Trixi.jl/issues/232#issuecomment-709738400
-    test_trixi_include(joinpath(EXAMPLES_DIR, "elixir_euler_khi_shockcapturing_amr.jl"),
-      l2   = [0.0019809356303815313, 0.006538462481807526, 0.004737804472678921, 0.0050181776990539505],
-      linf = [0.016342197215556853, 0.03993613023503173, 0.015293069044755532, 0.024177402362647094],
-      tspan = (0.0, 0.2))
-  else
-    test_trixi_include(joinpath(EXAMPLES_DIR, "elixir_euler_khi_shockcapturing_amr.jl"),
-      tspan = (0.0, 0.2))
-  end
-=======
       l2   = [0.2012143467980036, 1.1813241716700988, 0.10144725208346557, 5.230607564921326],
       linf = [14.111578610092542, 71.21944410118338, 7.304666476530256, 291.9385076318331],
       tspan = (0.0, 0.12))
   end
 
-  @testset "elixir_euler_khi_shockcapturing.jl" begin
+  @testset "taal-check-me elixir_euler_khi_shockcapturing.jl" begin
     if Threads.nthreads() == 1
       # This example uses random numbers to generate the initial condition.
       # Hence, we can only check "errors" if everything is made reproducible.
@@ -190,7 +156,7 @@
     end
   end
 
-  @testset "elixir_euler_khi_shockcapturing_amr.jl" begin
+  @testset "taal-check-me elixir_euler_khi_shockcapturing_amr.jl" begin
     if Threads.nthreads() == 1
       # This example uses random numbers to generate the initial condition.
       # Hence, we can only check "errors" if everything is made reproducible.
@@ -206,7 +172,6 @@
       test_trixi_include(joinpath(EXAMPLES_DIR, "elixir_euler_khi_shockcapturing_amr.jl"),
         tspan = (0.0, 0.2))
     end
->>>>>>> 626716c5
   end
   
   @testset "taal-check-me elixir_euler_vortex.jl" begin
